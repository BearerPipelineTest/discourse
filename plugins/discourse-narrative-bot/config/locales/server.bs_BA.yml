# encoding: utf-8
#
# Never edit this file. It will be overwritten when translations are pulled from Transifex.
#
# To work with us on translations, join this project:
# https://www.transifex.com/projects/p/discourse-org/

bs_BA:
  site_settings:
<<<<<<< HEAD
    discourse_narrative_bot_enabled: 'Uključi Discourse Narrative bot'
=======
>>>>>>> e64402cb
    disable_discourse_narrative_bot_welcome_post: "Isključi objavu dobrodošlice od strane Discourse Narrative bot"
    discourse_narrative_bot_ignored_usernames: "Korisnička imena koja Discourse Narrative bot bi trebao ignorisati"
    discourse_narrative_bot_disable_public_replies: "Isključi javne odgovore od strane Discourse Narrative bot"
    discourse_narrative_bot_welcome_post_type: "Tip objave dobrodošlice koju bi Discourse Narrative Bot trebao slati"
    discourse_narrative_bot_welcome_post_delay: "Sačekaj (n) sekundi prije nego Discourse Narrative Bot pošalje objavu dobrodošlice."
  badges:
    certified:
      name: Certificiran
      description: "Kompletirajte naš novi korisnički tutorial"
      long_description: |
        Ovaj bedž je dodijeljen prilikom uspješnog završetka interaktivnog tutorijala za nove korisnike. Preuzeli ste inicijativu da naučite osnovne alate u diskusiji, te ste na osnovu toga i nagrađeni certifikatom.
    licensed:
      name: Licenciran
      description: "Završite naš napredni korisnički tutorial"
      long_description: |
        Ovaj bedž je dodjeljen prilikom uspješnog završetka interaktivnog tutorijala za nove korisnike. Postali ste majstor naprednih alata u diskusiji - sada ste potpuno licencirani!
  discourse_narrative_bot:
    bio: "Pozdrav, ja nisam stvarna osoba. Ja sam automatski robot koji će vas naučiti kako da koristite ovaj web sajt. Kako bi komunicirali sa mnom, pošaljite mi poruku ili me spomenite pisajući  **`@%{discobot_username}`** bilo gdje."
    timeout:
      message: |-
        Hej @%{username}, samo vas provjeravam jer nisam vas čuo neko vrijeme.

        - Kako bi nastavili dalje, odgovorite mi tako što će te me @spomenuti u bilo koje vrijeme.

        - Ukoliko želite da preskočite ovaj korak, recite `%{skip_trigger}`.

        - Kako bi počeli iz početka, recite `%{reset_trigger}`.

        Ukoliko uopšte ne želite, to je također uredu. Ja sam robot. Nećete time uvrijediti moje osjećanje. :sob:
    dice:
      trigger: "bacaj kockicu"
      invalid: |-
        Žao mi je, matematički nije moguće okrenuti tu kombinaciju na kockici. :confounded:
      not_enough_dice: |-
        Posjedujem samo %{num_of_dice} kockice. [Sramežljiv](http://www.therobotsvoice.com/2009/04/the_10_most_shameful_rpg_dice.php), Znam!
      out_of_range: |-
        Da li ste znali da [maksimalan broj strana](https://www.wired.com/2016/05/mathematical-challenge-of-designing-the-worlds-most-complex-120-sided-dice) za matematički ispravan ishod jeste 120?
    quote:
      trigger: "citat"
      '1':
        quote: "U sredini svake poteškoće leži mogućnost"
        author: "Albert Ajnštajn"
      '2':
        quote: "Slobodu nije vrijedno imati ako to ne znači imati slobodu pogreške."
        author: "Mahatma Gandi"
      '3':
        quote: "Ne plači zbog toga što je kraj, smij se zbog toga što je se desilo."
        author: "Dr Seuss"
      '4':
        quote: "Ako želiš urađeno kako treba, uradi to sam."
        author: "Čarls Giljem Etijen"
      '5':
        quote: "Vjeruj da možeš i tad si već pola puta tamo."
        author: "Teodor Ruzvelt"
      '6':
        quote: "Život je kao kutija čokolade. Nikad ne znaš šta ćeš dobiti."
        author: "Majka Forrest-a Gump-a"
      '7':
        quote: "To je jedan mali korak za čovjeka, gigantski skok za čovječanstvo."
        author: "Nil Armstrong"
      '8':
        quote: "Uradi jednu stvar svaki dan koja vas plaši."
        author: "Elenor Ruzvelt"
      '9':
        quote: "Greške su uvijek oprostive, ukoliko imaš hrabrosti priznati ih."
        author: "Brus Li"
      '10':
        quote: "Što god um čovjeka može pojmiti i vjerovati, može ostvariti."
        author: "Napoleon Hill"
      results: |-
        > :left_speech_bubble: _%{quote}_ &mdash; %{author}
    magic_8_ball:
      trigger: 'bogatstvo'
      answers:
        '1': "To je sigurno"
        '2': "To je izričito tako"
        '3': "Bez sumnje"
        '4': "Da definitivno"
        '5': "Možeš se uzdati u to"
        '6': "Kako vidim, da"
        '7': "Vrlo vjerojatno"
        '8': "Izgled dobar"
        '9': "Da"
        '10': "Signali ukazuju na da"
        '11': "Odgovor je nejasan, pokušaj ponovo"
        '12': "Upitaj ponovo kasnije"
        '13': "Bolje da vam ne kažem odmah"
        '14': "Ne mogu predvodjeti sada"
        '15': "Koncentrirajte se i upitajte ponovo"
        '16': "Ne računajte na to"
        '17': "Moj odgovor je ne"
        '18': "Moji izvori kažu ne"
        '19': "Izgled ne tako dobar"
        '20': "Veoma upitno"
    track_selector:
      reset_trigger: 'start'
      skip_trigger: 'preskoči'
      help_trigger: 'prikaži pomoć'
      random_mention:
        reply: |-
          Pozdrav! Kako bi saznali šta sve mogu raditi, recite  `@%{discobot_username} %{help_trigger}`.
        tracks: |-
          Trenutno znam kako uraditi sljedeće stvari:

          `@%{discobot_username} %{reset_trigger} %{default_track}`
          > Započinje jedno od ovih sljedećih dijaloga: %{tracks}.
        bot_actions: |-
          `@%{discobot_username} %{dice_trigger} 2d6`
          > :game_die: 3, 6

          `@%{discobot_username} %{quote_trigger}`
          > :left_speech_bubble: _Pružite različit akt dobrote, bez očekivanja nagrade, znajući da će jednoga dana neko isto tako nešto moći uraditi za vas_ &mdash; Princeza Diana

          `@%{discobot_username} %{magic_8_ball_trigger}`
          > :crystal_ball: Možeš na to osloniti
      do_not_understand:
        first_response: |-
          Hej, hvala za odgovor!

          Nažalost, kako sam programiran ograničenim mogućnostima, ne mogu jasno razumjeti na što ste mislili. :frowning:<|MERGE_RESOLUTION|>--- conflicted
+++ resolved
@@ -7,10 +7,6 @@
 
 bs_BA:
   site_settings:
-<<<<<<< HEAD
-    discourse_narrative_bot_enabled: 'Uključi Discourse Narrative bot'
-=======
->>>>>>> e64402cb
     disable_discourse_narrative_bot_welcome_post: "Isključi objavu dobrodošlice od strane Discourse Narrative bot"
     discourse_narrative_bot_ignored_usernames: "Korisnička imena koja Discourse Narrative bot bi trebao ignorisati"
     discourse_narrative_bot_disable_public_replies: "Isključi javne odgovore od strane Discourse Narrative bot"
