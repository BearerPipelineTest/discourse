--- conflicted
+++ resolved
@@ -371,11 +371,7 @@
         instructions: |-
           לכל נושא יש רמת התרעה. החל מ־‚רגילה’, שתתריע רק כאשר מתבצעת פנייה ישירה אליך.
 
-<<<<<<< HEAD
-          כבררת מחדל, רמת ההתרעה כבררת מחדל להודעה פרטית מוגדרת לרמה הגבוהה ביותר ‚מעקב צמוד’, המשמעות היא שתישלח התרעה על כל תגובה חדשה.  ניתן לדרוס את רמת ההתרעה של _כל נושא שהוא_ לכדי ‚מעקב צמוד’, ‚מעקב’ או ‚השתקה’.
-=======
           כבררת מחדל, רמת ההתרעה כבררת מחדל להודעה פרטית מוגדרת לרמה הגבוהה ביותר ‚מעקב צמוד’, המשמעות היא שתישלח התרעה על כל תגובה חדשה. ניתן לדרוס את רמת ההתרעה של _כל נושא שהוא_ לכדי ‚מעקב צמוד’, ‚מעקב’ או ‚השתקה’.
->>>>>>> baba1cc0
 
           הבה נשנה את רמת ההתרעה של הנושא הזה. בתחתית הנושא יופיע כפתור שמציין שהנושא הזה **במעקב צמוד** שלך. אפשר לבקש ממך לשנות את רמת ההתרעה לכדי **מעקב** בלבד?
         not_found: |-
