{{#composer-body
  composer=model
  showPreview=showPreview
  openIfDraft=(action "openIfDraft")
  typed=(action "typed")
  cancelled=(action "cancelled")
  save=(action "save")
}}
  <div class="grippie"></div>

  {{#if visible}}
    {{composer-messages
      composer=model
      messageCount=messageCount
      addLinkLookup=(action "addLinkLookup")
    }}

    {{#if model.viewOpenOrFullscreen}}
      <div role="form" aria-label={{I18n saveLabel}} class="reply-area {{if canEditTags "with-tags" "without-tags"}}">
        {{plugin-outlet name="composer-open" tagName="span" connectorTagName="div" args=(hash model=model)}}

        <div class="reply-to">
          {{#unless model.viewFullscreen}}
            <div class="reply-details">
              {{composer-action-title
                model=model
                openComposer=(action "openComposer")
                closeComposer=(action "closeComposer")
                canWhisper=canWhisper
              }}

              {{plugin-outlet name="composer-action-after" args=(hash model=model)}}

<<<<<<< HEAD
                {{#if model.showCategoryChooser}}
                  <div class="category-input">
                    {{category-chooser
                      value=model.categoryId
                      onChange=(action (mut model.categoryId))
                      options=(hash
                        disabled=disableCategoryChooser
                        scopedCategoryId=scopedCategoryId
                        prioritizedCategoryId=prioritizedCategoryId
                      )
                    }}
                    {{popup-input-tip validation=categoryValidation}}
                  </div>
                {{/if}}
                {{#if canEditTags}}
                  {{mini-tag-chooser
                    value=model.tags
                    onChange=(action (mut model.tags))
                    options=(hash
                      categoryId=model.categoryId
                      disabled=disableTagsChooser
                      minimum=model.minimumRequiredTags
                    )
                  }}
                  {{popup-input-tip validation=tagValidation}}
=======
              {{#unless site.mobileView}}
                {{#if model.unlistTopic}}
                  <span class="unlist">({{i18n "composer.unlist"}})</span>
                {{/if}}
                {{#if isWhispering}}
                  {{#if model.noBump}}
                    <span class="no-bump">{{d-icon "anchor"}}</span>
                  {{/if}}
>>>>>>> 8cfd791e
                {{/if}}
              {{/unless}}

              {{#if canEdit}}
                {{#link-to-input onClick=(action "displayEditReason") showInput=showEditReason icon="info-circle" class="display-edit-reason"}}
                  {{text-field value=editReason id="edit-reason" maxlength="255" placeholderKey="composer.edit_reason_placeholder"}}
                {{/link-to-input}}
              {{/if}}
            </div>
          {{/unless}}

          {{plugin-outlet name="before-composer-controls" args=(hash model=model)}}

          {{composer-toggles
            composeState=model.composeState
            showToolbar=showToolbar
            toggleComposer=(action "toggle")
            toggleToolbar=(action "toggleToolbar")
            toggleFullscreen=(action "fullscreenComposer")
            disableTextarea=disableTextarea
          }}
        </div>

        {{#composer-editor
          topic=topic
          composer=model
          lastValidatedAt=lastValidatedAt
          canWhisper=canWhisper
          storeToolbarState=(action "storeToolbarState")
          onPopupMenuAction=(action "onPopupMenuAction")
          showUploadModal=(route-action "showUploadSelector")
          popupMenuOptions=popupMenuOptions
          draftStatus=model.draftStatus
          isUploading=isUploading
          isProcessingUpload=isProcessingUpload
          allowUpload=allowUpload
          uploadIcon=uploadIcon
          isCancellable=isCancellable
          uploadProgress=uploadProgress
          groupsMentioned=(action "groupsMentioned")
          cannotSeeMention=(action "cannotSeeMention")
          hereMention=(action "hereMention")
          importQuote=(action "importQuote")
          togglePreview=(action "togglePreview")
          processPreview=showPreview
          showToolbar=showToolbar
          afterRefresh=(action "afterRefresh")
          focusTarget=focusTarget
          disableTextarea=disableTextarea
        }}
          <div class="composer-fields">
            {{#unless model.viewFullscreen}}
              {{#if model.canEditTitle}}
                {{#if model.creatingPrivateMessage}}
                  <div class="user-selector">
                    {{composer-user-selector
                      topicId=topicModel.id
                      recipients=model.targetRecipients
                      hasGroups=model.hasTargetGroups
                      focusTarget=focusTarget
                      class=(concat "users-input" (if showWarning " can-warn"))
                    }}
                    {{#if showWarning}}
                      <label class="add-warning">
                        {{input type="checkbox" checked=model.isWarning}}
                        <span>{{i18n "composer.add_warning"}}</span>
                      </label>
                    {{/if}}
                  </div>
                {{/if}}

                <div class="title-and-category {{if showPreview "with-preview"}}">
                  {{composer-title composer=model lastValidatedAt=lastValidatedAt focusTarget=focusTarget}}

                  {{#if model.showCategoryChooser}}
                    <div class="category-input">
                      {{category-chooser
                        value=model.categoryId
                        onChange=(action (mut model.categoryId))
                        isDisabled=disableCategoryChooser
                        options=(hash
                          scopedCategoryId=scopedCategoryId
                          prioritizedCategoryId=prioritizedCategoryId
                        )
                      }}
                      {{popup-input-tip validation=categoryValidation}}
                    </div>
                  {{/if}}

                  {{#if canEditTags}}
                    {{mini-tag-chooser
                      value=model.tags
                      isDisabled=disableTagsChooser
                      onChange=(action (mut model.tags))
                      options=(hash
                        categoryId=model.categoryId
                        minimum=model.minimumRequiredTags
                      )
                    }}
                    {{popup-input-tip validation=tagValidation}}
                  {{/if}}
                </div>
              {{/if}}

              {{plugin-outlet name="composer-fields" tagName="span" connectorTagName="div" args=(hash model=model showPreview=showPreview)}}
            {{/unless}}
          </div>
        {{/composer-editor}}

        {{plugin-outlet name="composer-after-composer-editor" tagName="span" args=(hash model=model)}}

        <div class="submit-panel">
          {{plugin-outlet name="composer-fields-below" tagName="span" connectorTagName="div" args=(hash model=model)}}

          <div class="save-or-cancel">
            {{#unless model.viewFullscreen}}
              {{composer-save-button
                action=(action "save")
                icon=saveIcon
                label=saveLabel
                forwardEvent=true
                disableSubmit=disableSubmit
              }}

              {{#if site.mobileView}}
                <a href {{action "cancel"}} title={{i18n "cancel"}} class="cancel">
                  {{#if canEdit}}
                    {{d-icon "times"}}
                  {{else}}
                    {{d-icon "far-trash-alt"}}
                  {{/if}}
                </a>
              {{else}}
                <a href {{action "cancel"}} class="cancel" >{{i18n "cancel"}}</a>
              {{/if}}
            {{/unless}}

            {{#if site.mobileView}}
              {{#if whisperOrUnlistTopic}}
                <span class="whisper">
                  {{d-icon "far-eye-slash"}}
                </span>
              {{/if}}

              {{#if model.noBump}}
                <span class="no-bump">{{d-icon "anchor"}}</span>
              {{/if}}
            {{/if}}

            {{#if (or isUploading isProcessingUpload)}}
              <div id="file-uploading">
                {{#if isProcessingUpload}}
                  {{loading-spinner size="small"}}<span>{{i18n "upload_selector.processing"}}</span>
                {{else}}
                  {{loading-spinner size="small"}}<span>{{i18n "upload_selector.uploading"}} {{uploadProgress}}%</span>
                {{/if}}

                {{#if isCancellable}}
                  <a href id="cancel-file-upload" {{action "cancelUpload"}}>{{d-icon "times"}}</a>
                {{/if}}
              </div>
            {{/if}}

            <div class={{if isUploading "hidden"}} id="draft-status">
              {{#if model.draftStatus}}
                <span class="draft-error" title={{model.draftStatus}}>
                  {{#if model.draftConflictUser}}
                    {{avatar model.draftConflictUser imageSize="small"}} {{d-icon "user-edit"}}
                  {{else}}
                    {{d-icon "exclamation-triangle"}}
                  {{/if}}
                  {{#unless site.mobileView}}
                    {{model.draftStatus}}
                  {{/unless}}
                </span>
              {{/if}}
            </div>

            {{plugin-outlet name="composer-after-save-or-cancel" tagName="span" args=(hash model=model)}}
          </div>

          {{#if site.mobileView}}
            {{plugin-outlet name="composer-mobile-buttons-bottom" tagName="span" args=(hash model=model)}}

            {{#if allowUpload}}
              <a id="mobile-file-upload" class="btn btn-default no-text mobile-file-upload {{if isUploading "hidden"}}"  aria-label={{i18n "composer.upload_title"}}>
                {{d-icon uploadIcon}}
              </a>
            {{/if}}

            <a href class="btn btn-default no-text mobile-preview" title={{i18n "composer.show_preview"}} {{action "togglePreview"}} aria-label={{i18n "preview"}}>
              {{d-icon "desktop"}}
            </a>

            {{#if showPreview}}
              {{d-button action=(action "togglePreview") class="hide-preview" ariaLabel="composer.hide_preview" icon="pencil-alt"}}
            {{/if}}
          {{else}}
            {{d-button
              action=(action "togglePreview")
              translatedTitle=toggleText
              icon="angle-double-left"
              class=(concat "btn-flat btn-mini-toggle toggle-preview " (unless showPreview "active"))
              }}
          {{/if}}
        </div>
      </div>
    {{else}}
      <div class="saving-text">
        {{#if model.createdPost}}
          {{i18n "composer.saved"}} <a href={{createdPost.url}} {{action "viewNewReply"}} class="permalink">{{i18n "composer.view_new_post"}}</a>
        {{else}}
          {{i18n "composer.saving"}} {{loading-spinner size="small"}}
        {{/if}}
      </div>

      <div class="draft-text">
        {{#if model.topic}}
          {{d-icon "share"}} {{html-safe draftTitle}}
        {{else}}
          {{i18n "composer.saved_draft"}}
        {{/if}}
      </div>

      {{composer-toggles
        composeState=model.composeState
        toggleFullscreen=(action "openIfDraft")
        toggleComposer=(action "toggle")
        toggleToolbar=(action "toggleToolbar")
      }}
    {{/if}}
  {{/if}}
{{/composer-body}}<|MERGE_RESOLUTION|>--- conflicted
+++ resolved
@@ -31,33 +31,6 @@
 
               {{plugin-outlet name="composer-action-after" args=(hash model=model)}}
 
-<<<<<<< HEAD
-                {{#if model.showCategoryChooser}}
-                  <div class="category-input">
-                    {{category-chooser
-                      value=model.categoryId
-                      onChange=(action (mut model.categoryId))
-                      options=(hash
-                        disabled=disableCategoryChooser
-                        scopedCategoryId=scopedCategoryId
-                        prioritizedCategoryId=prioritizedCategoryId
-                      )
-                    }}
-                    {{popup-input-tip validation=categoryValidation}}
-                  </div>
-                {{/if}}
-                {{#if canEditTags}}
-                  {{mini-tag-chooser
-                    value=model.tags
-                    onChange=(action (mut model.tags))
-                    options=(hash
-                      categoryId=model.categoryId
-                      disabled=disableTagsChooser
-                      minimum=model.minimumRequiredTags
-                    )
-                  }}
-                  {{popup-input-tip validation=tagValidation}}
-=======
               {{#unless site.mobileView}}
                 {{#if model.unlistTopic}}
                   <span class="unlist">({{i18n "composer.unlist"}})</span>
@@ -66,7 +39,6 @@
                   {{#if model.noBump}}
                     <span class="no-bump">{{d-icon "anchor"}}</span>
                   {{/if}}
->>>>>>> 8cfd791e
                 {{/if}}
               {{/unless}}
 
@@ -146,8 +118,8 @@
                       {{category-chooser
                         value=model.categoryId
                         onChange=(action (mut model.categoryId))
-                        isDisabled=disableCategoryChooser
                         options=(hash
+                          disabled=disableCategoryChooser
                           scopedCategoryId=scopedCategoryId
                           prioritizedCategoryId=prioritizedCategoryId
                         )
@@ -159,9 +131,9 @@
                   {{#if canEditTags}}
                     {{mini-tag-chooser
                       value=model.tags
-                      isDisabled=disableTagsChooser
                       onChange=(action (mut model.tags))
                       options=(hash
+                        disabled=disableTagsChooser
                         categoryId=model.categoryId
                         minimum=model.minimumRequiredTags
                       )
