--- conflicted
+++ resolved
@@ -1,15 +1,8 @@
 # frozen_string_literal: true
 
 module WildcardUrlChecker
-<<<<<<< HEAD
-  VALID_PROTOCOLS = %w(http https discourse).freeze
-
-  def self.check_url(url, url_to_check)
-    return nil if !valid_url?(url_to_check)
-=======
   def self.check_url(url, url_to_check)
     return false if !valid_url?(url_to_check)
->>>>>>> baba1cc0
 
     escaped_url = Regexp.escape(url).sub("\\*", '\S*')
     url_regex = Regexp.new("\\A#{escaped_url}\\z", 'i')
@@ -21,11 +14,7 @@
 
   def self.valid_url?(url)
     uri = URI.parse(url)
-<<<<<<< HEAD
-    VALID_PROTOCOLS.include?(uri&.scheme) && uri&.host.present?
-=======
     uri&.scheme.present? && uri&.host.present?
->>>>>>> baba1cc0
   rescue URI::InvalidURIError
     false
   end
