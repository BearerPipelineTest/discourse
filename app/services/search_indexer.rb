--- conflicted
+++ resolved
@@ -21,17 +21,8 @@
     HtmlScrubber.scrub(html, strip_diacritics: strip_diacritics)
   end
 
-<<<<<<< HEAD
-  def self.inject_extra_terms(raw)
-    return raw if !SiteSetting.search_inject_extra_terms
-
-    # insert some extra words for I.am.a.word so "word" is tokenized
-    # I.am.a.word becomes I.am.a.word am a word
-    raw.gsub(/[^[:space:]]*[\.]+[^[:space:]]*/) do |with_dot|
-=======
   def self.update_index(table: , id: , a_weight: nil, b_weight: nil, c_weight: nil, d_weight: nil)
     raw_data = [a_weight, b_weight, c_weight, d_weight]
->>>>>>> c60084a8
 
     search_data = raw_data.map do |data|
       Search.prepare_data(data || "", :index)
