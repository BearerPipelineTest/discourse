require 'site_setting_extension'

class SiteSetting < ActiveRecord::Base
  extend SiteSettingExtension

  validates_presence_of :name
  validates_presence_of :data_type

  # settings available in javascript under Discourse.SiteSettings
  client_setting(:title, "Discourse")
  client_setting(:logo_url, '/assets/d-logo-sketch.png')
  client_setting(:logo_small_url, '/assets/d-logo-sketch-small.png')
  setting(:contact_email, '')
  setting(:company_full_name, 'My Unconfigured Forum Ltd.')
  setting(:company_short_name, 'Unconfigured Forum')
  setting(:company_domain, 'www.example.com')
  client_setting(:tos_url, '')
  client_setting(:faq_url, '')
  client_setting(:privacy_policy_url, '')
  setting(:api_key, '')
  client_setting(:traditional_markdown_linebreaks, false)
  client_setting(:top_menu, 'latest|new|unread|favorited|categories')
  client_setting(:post_menu, 'like|edit|flag|delete|share|bookmark|reply')
  client_setting(:share_links, 'twitter|facebook|google+|email')
  client_setting(:track_external_right_clicks, false)
  client_setting(:must_approve_users, false)
  client_setting(:ga_tracking_code, "")
  client_setting(:ga_domain_name, "")
  client_setting(:enable_long_polling, true)
  client_setting(:polling_interval, 3000)
  client_setting(:anon_polling_interval, 30000)
  client_setting(:min_post_length, Rails.env.test? ? 5 : 20)
  client_setting(:min_private_message_post_length, Rails.env.test? ? 5 : 10)
  client_setting(:max_post_length, 16000)
  client_setting(:min_topic_title_length, 15)
  client_setting(:max_topic_title_length, 255)
  client_setting(:min_private_message_title_length, 2)
  client_setting(:allow_uncategorized_topics, true)
  client_setting(:min_search_term_length, 3)
  client_setting(:flush_timings_secs, 5)
  client_setting(:suppress_reply_directly_below, true)
  client_setting(:email_domains_blacklist, 'mailinator.com')
  client_setting(:email_domains_whitelist)
  client_setting(:version_checks, true)
  client_setting(:min_title_similar_length, 10)
  client_setting(:min_body_similar_length, 15)
  # cf. https://github.com/discourse/discourse/pull/462#issuecomment-14991562
  client_setting(:category_colors, 'BF1E2E|F1592A|F7941D|9EB83B|3AB54A|12A89D|25AAE2|0E76BD|652D90|92278F|ED207B|8C6238|231F20|808281|B3B5B4|283890')

  # auto-replace rules for title
  setting(:title_prettify, true)

<<<<<<< HEAD
  client_setting(:max_upload_size_kb, 2048)
=======
  client_setting(:max_upload_size_kb, 1024)
  client_setting(:authorized_extensions, '.jpg|.jpeg|.png|.gif')
>>>>>>> 6723ba60

  # settings only available server side
  setting(:auto_track_topics_after, 240000)
  setting(:new_topic_duration_minutes, 60 * 48)
  setting(:long_polling_interval, 15000)
  setting(:flags_required_to_hide_post, 3)
  setting(:cooldown_minutes_after_hiding_posts, 10)

  setting(:num_flags_to_block_new_user, 3)
  setting(:num_users_to_block_new_user, 3)

  # used mainly for dev, force hostname for Discourse.base_url
  # You would usually use multisite for this
  setting(:force_hostname, '')
  setting(:port, Rails.env.development? ? 3000 : '')
  setting(:enable_private_messages, true)
  setting(:use_ssl, false)
  setting(:queue_jobs, !Rails.env.test?)
  setting(:crawl_images, !Rails.env.test?)
  setting(:max_image_width, 690)
  setting(:create_thumbnails, false)
  client_setting(:category_featured_topics, 6)
  setting(:topics_per_page, 30)
  client_setting(:posts_per_page, 20)
  setting(:invite_expiry_days, 14)
  setting(:active_user_rate_limit_secs, 60)
  setting(:previous_visit_timeout_hours, 1)
  client_setting(:favicon_url, '/assets/default-favicon.ico')
  setting(:apple_touch_icon_url, '/assets/default-apple-touch-icon.png')

  setting(:ninja_edit_window, 5.minutes.to_i)
  setting(:post_undo_action_window_mins, 10)
  setting(:system_username, '')
  setting(:max_mentions_per_post, 10)
  setting(:newuser_max_mentions_per_post, 2)

  client_setting(:uncategorized_name, 'uncategorized')
  client_setting(:uncategorized_color, 'AB9364');
  client_setting(:uncategorized_text_color, 'FFFFFF');

  setting(:unique_posts_mins, Rails.env.test? ? 0 : 5)

  # Rate Limits
  setting(:rate_limit_create_topic, 5)
  setting(:rate_limit_create_post, 5)
  setting(:max_topics_per_day, 20)
  setting(:max_private_messages_per_day, 20)
  setting(:max_likes_per_day, 50)
  setting(:max_bookmarks_per_day, 20)
  setting(:max_flags_per_day, 20)
  setting(:max_edits_per_day, 30)
  setting(:max_favorites_per_day, 20)
  setting(:auto_link_images_wider_than, 50)

  setting(:email_time_window_mins, 10)

  # How many characters we can import into a onebox
  setting(:onebox_max_chars, 5000)

  setting(:suggested_topics, 5)

  setting(:allow_duplicate_topic_titles, false)

  setting(:staff_like_weight, 3)

  setting(:add_rel_nofollow_to_user_content, true)
  setting(:exclude_rel_nofollow_domains, '')
  setting(:post_excerpt_maxlength, 300)
  setting(:post_onebox_maxlength, 500)
  setting(:best_of_score_threshold, 15)
  setting(:best_of_posts_required, 50)
  setting(:best_of_likes_required, 1)
  setting(:best_of_percent_filter, 20)

  # we need to think of a way to force users to enter certain settings, this is a minimal config thing
  setting(:notification_email, 'info@discourse.org')

  setting(:allow_index_in_robots_txt, true)

  setting(:send_welcome_message, true)

  client_setting(:invite_only, false)

  client_setting(:login_required, false)

  client_setting(:enable_local_logins, true)
  client_setting(:enable_local_account_create, true)

  client_setting(:enable_google_logins, true)
  client_setting(:enable_yahoo_logins, true)

  client_setting(:enable_twitter_logins, true)
  setting(:twitter_consumer_key, '')
  setting(:twitter_consumer_secret, '')

  client_setting(:enable_facebook_logins, true)
  setting(:facebook_app_id, '')
  setting(:facebook_app_secret, '')

  client_setting(:enable_cas_logins, false)
  setting(:cas_hostname, '')
  setting(:cas_domainname, '')

  client_setting(:enable_github_logins, false)
  setting(:github_client_id, '')
  setting(:github_client_secret, '')

  client_setting(:enable_persona_logins, false)

  setting(:enforce_global_nicknames, true)
  setting(:discourse_org_access_key, '')

  setting(:enable_s3_uploads, false)
  setting(:s3_access_key_id, '')
  setting(:s3_secret_access_key, '')
  setting(:s3_region, '', enum: 'S3RegionSiteSetting')
  setting(:s3_upload_bucket, '')

  setting(:default_trust_level, 0)
  setting(:default_invitee_trust_level, 1)

  # Import/Export settings
  setting(:allow_import, false)

  # Trust related
  setting(:basic_requires_topics_entered, 5)
  setting(:basic_requires_read_posts, 50)
  setting(:basic_requires_time_spent_mins, 15)

  setting(:regular_requires_topics_entered, 20)
  setting(:regular_requires_read_posts, 100)
  setting(:regular_requires_time_spent_mins, 60)
  setting(:regular_requires_days_visited, 15)
  setting(:regular_requires_likes_received, 1)
  setting(:regular_requires_likes_given, 1)
  setting(:regular_requires_topic_reply_count, 3)

  # Reply by Email Settings
  setting(:reply_by_email_enabled, false)
  setting(:reply_by_email_address, '')

  setting(:pop3s_polling_enabled, false)
  setting(:pop3s_polling_host, '')
  setting(:pop3s_polling_port, 995)
  setting(:pop3s_polling_username, '')
  setting(:pop3s_polling_password, '')

  # Entropy checks
  setting(:title_min_entropy, 10)
  setting(:body_min_entropy, 7)
  setting(:max_word_length, 30)

  setting(:newuser_max_links, 2)
  setting(:newuser_max_images, 0)

  setting(:newuser_spam_host_threshold, 3)

  setting(:title_fancy_entities, true)

  # The default locale for the site
  setting(:default_locale, 'en', enum: 'LocaleSiteSetting')

  client_setting(:educate_until_posts, 2)

  setting(:max_similar_results, 7)

  # Settings for topic heat
  client_setting(:topic_views_heat_low,    1000)
  client_setting(:topic_views_heat_medium, 2000)
  client_setting(:topic_views_heat_high,   5000)

  setting(:minimum_topics_similar, 50)

  def self.generate_api_key!
    self.api_key = SecureRandom.hex(32)
  end

  def self.api_key_valid?(tested)
    t = tested.strip
    t.length == 64 && t == self.api_key
  end

  def self.call_discourse_hub?
    self.enforce_global_nicknames? && self.discourse_org_access_key.present?
  end

  def self.topic_title_length
    min_topic_title_length..max_topic_title_length
  end

  def self.private_message_title_length
    min_private_message_title_length..max_topic_title_length
  end

  def self.post_length
    min_post_length..max_post_length
  end

  def self.private_message_post_length
    min_private_message_post_length..max_post_length
  end

  def self.top_menu_items
    top_menu.split('|').map { |menu_item| TopMenuItem.new(menu_item) }
  end

  def self.homepage
    top_menu_items[0].name
  end

  def self.anonymous_homepage
    list = ['latest', 'hot', 'categories', 'category']
    top_menu_items.map { |item| item.name }.select{ |item| list.include?(item) }.first
  end

end

# == Schema Information
#
# Table name: site_settings
#
#  id         :integer          not null, primary key
#  name       :string(255)      not null
#  data_type  :integer          not null
#  value      :text
#  created_at :datetime         not null
#  updated_at :datetime         not null
#
<|MERGE_RESOLUTION|>--- conflicted
+++ resolved
@@ -50,12 +50,8 @@
   # auto-replace rules for title
   setting(:title_prettify, true)
 
-<<<<<<< HEAD
   client_setting(:max_upload_size_kb, 2048)
-=======
-  client_setting(:max_upload_size_kb, 1024)
   client_setting(:authorized_extensions, '.jpg|.jpeg|.png|.gif')
->>>>>>> 6723ba60
 
   # settings only available server side
   setting(:auto_track_topics_after, 240000)
