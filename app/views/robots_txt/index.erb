--- conflicted
+++ resolved
@@ -3,33 +3,6 @@
 # This robots.txt file is not used. Please append the content below in the robots.txt file located at the root
 <% end %>
 #
-<<<<<<< HEAD
-User-agent: *
-Disallow: /auth/cas
-Disallow: /auth/facebook/callback
-Disallow: /auth/twitter/callback
-Disallow: /auth/google/callback
-Disallow: /auth/yahoo/callback
-Disallow: /auth/github/callback
-Disallow: /auth/cas/callback
-Disallow: /assets/browser-update*.js
-Disallow: /users/
-Disallow: /u/
-Disallow: /badges/
-Disallow: /search
-Disallow: /search/
-Disallow: /tags
-Disallow: /tags/
-Disallow: /email/
-Disallow: /session
-Disallow: /session/
-Disallow: /admin
-Disallow: /admin/
-Disallow: /user-api-key
-Disallow: /user-api-key/
-Disallow: /*?api_key*
-Disallow: /*?*api_key*
-=======
 <% @robots_info[:agents].each do |agent| %>
 User-agent: <%= agent[:name] %>
 <%- if agent[:delay] -%>
@@ -41,6 +14,5 @@
 
 
 <% end %>
->>>>>>> dee9af28
 
 <%= server_plugin_outlet "robots_txt_index" %>