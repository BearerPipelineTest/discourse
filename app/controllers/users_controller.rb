require_dependency 'discourse_hub'
require_dependency 'user_name_suggester'
require_dependency 'rate_limiter'

class UsersController < ApplicationController

  skip_before_filter :authorize_mini_profiler, only: [:avatar]
  skip_before_filter :check_xhr, only: [:show, :password_reset, :update, :account_created, :activate_account, :perform_account_activation, :authorize_email, :user_preferences_redirect, :avatar, :my_redirect, :toggle_anon, :admin_login]

  before_filter :ensure_logged_in, only: [:username, :update, :change_email, :user_preferences_redirect, :upload_user_image, :pick_avatar, :destroy_user_image, :destroy, :check_emails]
  before_filter :respond_to_suspicious_request, only: [:create]

  # we need to allow account creation with bad CSRF tokens, if people are caching, the CSRF token on the
  #  page is going to be empty, this means that server will see an invalid CSRF and blow the session
  #  once that happens you can't log in with social
  skip_before_filter :verify_authenticity_token, only: [:create]
  skip_before_filter :redirect_to_login_if_required, only: [:check_username,
                                                            :create,
                                                            :get_honeypot_value,
                                                            :account_created,
                                                            :activate_account,
                                                            :perform_account_activation,
                                                            :send_activation_email,
                                                            :authorize_email,
                                                            :password_reset,
                                                            :admin_login]

  def index
  end

  def show
    @user = fetch_user_from_params
    user_serializer = UserSerializer.new(@user, scope: guardian, root: 'user')
    if params[:stats].to_s == "false"
      user_serializer.omit_stats = true
    end
    topic_id = params[:include_post_count_for].to_i
    if topic_id != 0
      user_serializer.topic_post_count = {topic_id => Post.where(topic_id: topic_id, user_id: @user.id).count }
    end

    # This is a hack to get around a Rails issue where values with periods aren't handled correctly
    # when used as part of a route.
    if params[:external_id] and params[:external_id].ends_with? '.json'
      return render_json_dump(user_serializer)
    end

    respond_to do |format|
      format.html do
        @restrict_fields = guardian.restrict_user_fields?(@user)
        store_preloaded("user_#{@user.username}", MultiJson.dump(user_serializer))
      end

      format.json do
        render_json_dump(user_serializer)
      end
    end
  end

  def card_badge
  end

  def update_card_badge
    user = fetch_user_from_params
    guardian.ensure_can_edit!(user)

    user_badge = UserBadge.find_by(id: params[:user_badge_id].to_i)
    if user_badge && user_badge.user == user && user_badge.badge.image.present?
      user.user_profile.update_column(:card_image_badge_id, user_badge.badge.id)
    else
      user.user_profile.update_column(:card_image_badge_id, nil)
    end

    render nothing: true
  end

  def user_preferences_redirect
    redirect_to email_preferences_path(current_user.username_lower)
  end

  def update
    user = fetch_user_from_params
    guardian.ensure_can_edit!(user)

    if params[:user_fields].present?
      params[:custom_fields] = {} unless params[:custom_fields].present?

      fields = UserField.all
      fields = fields.where(editable: true) unless current_user.staff?
      fields.each do |f|
        val = params[:user_fields][f.id.to_s]
        val = nil if val === "false"
        val = val[0...UserField.max_length] if val

        return render_json_error(I18n.t("login.missing_user_field")) if val.blank? && f.required?
        params[:custom_fields]["user_field_#{f.id}"] = val
      end
    end

    json_result(user, serializer: UserSerializer, additional_errors: [:user_profile]) do |u|
      updater = UserUpdater.new(current_user, user)
      updater.update(params)
    end
  end

  def username
    params.require(:new_username)

    user = fetch_user_from_params
    guardian.ensure_can_edit_username!(user)

    # TODO proper error surfacing (result is a Model#save call)
    result = UsernameChanger.change(user, params[:new_username], current_user)
    raise Discourse::InvalidParameters.new(:new_username) unless result

    render json: {
      id: user.id,
      username: user.username
    }
  end

  def check_emails
    user = fetch_user_from_params(include_inactive: true)
    guardian.ensure_can_check_emails!(user)

    StaffActionLogger.new(current_user).log_check_email(user, context: params[:context])

    render json: {
      email: user.email,
      associated_accounts: user.associated_accounts
    }
  rescue Discourse::InvalidAccess
    render json: failed_json, status: 403
  end

  def badge_title
    params.require(:user_badge_id)

    user = fetch_user_from_params
    guardian.ensure_can_edit!(user)

    user_badge = UserBadge.find_by(id: params[:user_badge_id])
    if user_badge && user_badge.user == user && user_badge.badge.allow_title?
      user.title = user_badge.badge.name
      user.user_profile.badge_granted_title = true
      user.save!
      user.user_profile.save!
    else
      user.title = ''
      user.save!
    end

    render nothing: true
  end

  def preferences
    render nothing: true
  end

  def my_redirect
    if current_user.present? && params[:path] =~ /^[a-z\-\/]+$/
      redirect_to path("/users/#{current_user.username}/#{params[:path]}")
      return
    end
    raise Discourse::NotFound
  end

  def invited
    inviter = fetch_user_from_params
    offset = params[:offset].to_i || 0
    filter_by = params[:filter]

    invites = if guardian.can_see_invite_details?(inviter) && filter_by == "pending"
      Invite.find_pending_invites_from(inviter, offset)
    else
      Invite.find_redeemed_invites_from(inviter, offset)
    end

    invites = invites.filter_by(params[:search])
    render_json_dump invites: serialize_data(invites.to_a, InviteSerializer),
                     can_see_invite_details: guardian.can_see_invite_details?(inviter)
  end

  def is_local_username
    users = params[:usernames]
    users = [params[:username]] if users.blank?
    users.each(&:downcase!)

    result = User.where(username_lower: users).pluck(:username_lower)
    render json: {valid: result}
  end

  def render_available_true
    render(json: { available: true })
  end

  def changing_case_of_own_username(target_user, username)
    target_user and username.downcase == target_user.username.downcase
  end

  # Used for checking availability of a username and will return suggestions
  # if the username is not available.
  def check_username
    if !params[:username].present?
      params.require(:username) if !params[:email].present?
      return render(json: success_json)
    end
    username = params[:username]

    target_user = user_from_params_or_current_user

    # The special case where someone is changing the case of their own username
    return render_available_true if changing_case_of_own_username(target_user, username)

    checker = UsernameCheckerService.new
    email = params[:email] || target_user.try(:email)
    render json: checker.check_username(username, email)
  end

  def user_from_params_or_current_user
    params[:for_user_id] ? User.find(params[:for_user_id]) : current_user
  end

  def create
    params.permit(:user_fields)

    unless SiteSetting.allow_new_registrations
      return fail_with("login.new_registrations_disabled")
    end

    if params[:password] && params[:password].length > User.max_password_length
      return fail_with("login.password_too_long")
    end

    if params[:email] && params[:email].length > 254 + 1 + 253
      return fail_with("login.email_too_long")
    end
<<<<<<< HEAD
=======

    if SiteSetting.reserved_usernames.split("|").include? params[:username].downcase
      return fail_with("login.reserved_username")
    end

>>>>>>> 5e38512b
    user = User.new(user_params)

    # Handle custom fields
    user_fields = UserField.all
    if user_fields.present?
      field_params = params[:user_fields] || {}
      fields = user.custom_fields

      user_fields.each do |f|
        field_val = field_params[f.id.to_s]
        if field_val.blank?
          return fail_with("login.missing_user_field") if f.required?
        else
          fields["user_field_#{f.id}"] = field_val[0...UserField.max_length]
        end
      end

      user.custom_fields = fields
    end

    authentication = UserAuthenticator.new(user, session)

    if !authentication.has_authenticator? && !SiteSetting.enable_local_logins
      return render nothing: true, status: 500
    end

    authentication.start

    activation = UserActivator.new(user, request, session, cookies)
    activation.start

    # just assign a password if we have an authenticator and no password
    # this is the case for Twitter
    user.password = SecureRandom.hex if user.password.blank? && authentication.has_authenticator?

    if user.save
      authentication.finish
      activation.finish

      # save user email in session, to show on account-created page
      session["user_created_message"] = activation.message

      render json: {
        success: true,
        active: user.active?,
        message: activation.message,
        user_id: user.id
      }
    else
      render json: {
        success: false,
        message: I18n.t(
          'login.errors',
          errors: user.errors.full_messages.join("\n")
        ),
        errors: user.errors.to_hash,
        values: user.attributes.slice('name', 'username', 'email')
      }
    end
  rescue ActiveRecord::StatementInvalid
    render json: {
      success: false,
      message: I18n.t("login.something_already_taken")
    }
  rescue RestClient::Forbidden
    render json: { errors: [I18n.t("discourse_hub.access_token_problem")] }
  end

  def get_honeypot_value
    render json: {value: honeypot_value, challenge: challenge_value}
  end

  def password_reset
    expires_now

    if EmailToken.valid_token_format?(params[:token])
      @user = EmailToken.confirm(params[:token])

      if @user
        session["password-#{params[:token]}"] = @user.id
      else
        user_id = session["password-#{params[:token]}"]
        @user = User.find(user_id) if user_id
      end
    else
      @invalid_token = true
    end

    if !@user
      @error = I18n.t('password_reset.no_token')
    elsif request.put?
      @invalid_password = params[:password].blank? || params[:password].length > User.max_password_length

      if @invalid_password
        @user.errors.add(:password, :invalid)
      else
        @user.password = params[:password]
        @user.password_required!
        @user.auth_token = nil
        if @user.save
          Invite.invalidate_for_email(@user.email) # invite link can't be used to log in anymore
          logon_after_password_reset
        end
      end
    end
    render layout: 'no_ember'
  end

  def logon_after_password_reset
    message = if Guardian.new(@user).can_access_forum?
                # Log in the user
                log_on_user(@user)
                'password_reset.success'
              else
                @requires_approval = true
                'password_reset.success_unapproved'
              end

    @success = I18n.t(message)
  end

  def admin_login
    if current_user
      return redirect_to path("/")
    end

    if request.put?
      RateLimiter.new(nil, "admin-login-hr-#{request.remote_ip}", 6, 1.hour).performed!
      RateLimiter.new(nil, "admin-login-min-#{request.remote_ip}", 3, 1.minute).performed!

      user = User.where(email: params[:email], admin: true).where.not(id: Discourse::SYSTEM_USER_ID).first
      if user
        email_token = user.email_tokens.create(email: user.email)
        Jobs.enqueue(:user_email, type: :admin_login, user_id: user.id, email_token: email_token.token)
        @message = I18n.t("admin_login.success")
      else
        @message = I18n.t("admin_login.error")
      end
    elsif params[:token].present?
      # token recieved, try to login
      if EmailToken.valid_token_format?(params[:token])
        @user = EmailToken.confirm(params[:token])
        if @user && @user.admin?
          # Log in user
          log_on_user(@user)
          return redirect_to path("/")
        else
          @message = I18n.t("admin_login.error")
        end
      else
        @message = I18n.t("admin_login.error")
      end
    end

    render layout: false
  rescue RateLimiter::LimitExceeded
    @message = I18n.t("rate_limiter.slow_down")
    render layout: false
  end

  def toggle_anon
    user = AnonymousShadowCreator.get_master(current_user) ||
           AnonymousShadowCreator.get(current_user)

    if user
      log_on_user(user)
      render json: success_json
    else
      render json: failed_json, status: 403
    end
  end

  def change_email
    params.require(:email)
    user = fetch_user_from_params
    guardian.ensure_can_edit_email!(user)
    lower_email = Email.downcase(params[:email]).strip

    RateLimiter.new(user, "change-email-hr-#{request.remote_ip}", 6, 1.hour).performed!
    RateLimiter.new(user, "change-email-min-#{request.remote_ip}", 3, 1.minute).performed!

    # Raise an error if the email is already in use
    if User.find_by_email(lower_email)
      raise Discourse::InvalidParameters.new(:email)
    end

    email_token = user.email_tokens.create(email: lower_email)
    Jobs.enqueue(
      :user_email,
      to_address: lower_email,
      type: :authorize_email,
      user_id: user.id,
      email_token: email_token.token
    )

    render nothing: true
  rescue RateLimiter::LimitExceeded
    render_json_error(I18n.t("rate_limiter.slow_down"))
  end

  def authorize_email
    expires_now()
    if @user = EmailToken.confirm(params[:token])
      log_on_user(@user)
    else
      flash[:error] = I18n.t('change_email.error')
    end
    render layout: 'no_ember'
  end

  def account_created
    @message = session['user_created_message'] || I18n.t('activation.missing_session')
    expires_now
    render layout: 'no_ember'
  end

  def activate_account
    expires_now
    render layout: 'no_ember'
  end

  def perform_account_activation
    raise Discourse::InvalidAccess.new if honeypot_or_challenge_fails?(params)
    if @user = EmailToken.confirm(params[:token])

      # Log in the user unless they need to be approved
      if Guardian.new(@user).can_access_forum?
        @user.enqueue_welcome_message('welcome_user') if @user.send_welcome_message
        log_on_user(@user)
      else
        @needs_approval = true
      end

    else
      flash[:error] = I18n.t('activation.already_done')
    end
    render layout: 'no_ember'
  end

  def send_activation_email
    RateLimiter.new(nil, "activate-hr-#{request.remote_ip}", 30, 1.hour).performed!
    RateLimiter.new(nil, "activate-min-#{request.remote_ip}", 6, 1.minute).performed!

    @user = User.find_by_username_or_email(params[:username].to_s)

    raise Discourse::NotFound unless @user

    @email_token = @user.email_tokens.unconfirmed.active.first
    enqueue_activation_email if @user
    render nothing: true
  end

  def enqueue_activation_email
    @email_token ||= @user.email_tokens.create(email: @user.email)
    Jobs.enqueue(:user_email, type: :signup, user_id: @user.id, email_token: @email_token.token)
  end

  def search_users
    term = params[:term].to_s.strip
    topic_id = params[:topic_id]
    topic_id = topic_id.to_i if topic_id
    topic_allowed_users = params[:topic_allowed_users] || false

    results = UserSearch.new(term, topic_id: topic_id, topic_allowed_users: topic_allowed_users, searching_user: current_user).search

    user_fields = [:username, :upload_avatar_template, :uploaded_avatar_id]
    user_fields << :name if SiteSetting.enable_names?

    to_render = { users: results.as_json(only: user_fields, methods: :avatar_template) }

    if params[:include_groups] == "true"
      to_render[:groups] = Group.search_group(term, current_user).map {|m| {:name=>m.name, :usernames=> m.usernames.split(",")} }
    end

    render json: to_render
  end

  def pick_avatar
    user = fetch_user_from_params
    guardian.ensure_can_edit!(user)

    upload_id = params[:upload_id]

    user.uploaded_avatar_id = upload_id

    # ensure we associate the custom avatar properly
    if upload_id && user.user_avatar.custom_upload_id != upload_id
      user.user_avatar.custom_upload_id = upload_id
    end

    user.save!
    user.user_avatar.save!

    render json: success_json
  end

  def destroy_user_image
    user = fetch_user_from_params
    guardian.ensure_can_edit!(user)

    case params.require(:type)
    when "profile_background"
      user.user_profile.clear_profile_background
    when "card_background"
      user.user_profile.clear_card_background
    else
      raise Discourse::InvalidParameters.new(:type)
    end

    render json: success_json
  end

  def destroy
    @user = fetch_user_from_params
    guardian.ensure_can_delete_user!(@user)

    UserDestroyer.new(current_user).destroy(@user, { delete_posts: true, context: params[:context] })

    render json: success_json
  end

  def read_faq
    if(user = current_user)
      user.user_stat.read_faq = 1.second.ago
      user.user_stat.save
    end

    render json: success_json
  end

  def staff_info
    @user = fetch_user_from_params
    guardian.ensure_can_see_staff_info!(@user)

    result = {}

    %W{number_of_deleted_posts number_of_flagged_posts number_of_flags_given number_of_suspensions number_of_warnings}.each do |info|
      result[info] = @user.send(info)
    end

    render json: result
  end

  private

    def honeypot_value
      Digest::SHA1::hexdigest("#{Discourse.current_hostname}:#{Discourse::Application.config.secret_token}")[0,15]
    end

    def challenge_value
      challenge = $redis.get('SECRET_CHALLENGE')
      unless challenge && challenge.length == 16*2
        challenge = SecureRandom.hex(16)
        $redis.set('SECRET_CHALLENGE',challenge)
      end

      challenge
    end

    def respond_to_suspicious_request
      if suspicious?(params)
        render json: {
          success: true,
          active: false,
          message: I18n.t("login.activate_email", email: params[:email])
        }
      end
    end

    def suspicious?(params)
      return false if current_user && is_api? && current_user.admin?
      honeypot_or_challenge_fails?(params) || SiteSetting.invite_only?
    end

    def honeypot_or_challenge_fails?(params)
      return false if is_api?
      params[:password_confirmation] != honeypot_value ||
      params[:challenge] != challenge_value.try(:reverse)
    end

    def user_params
      params.permit(:name, :email, :password, :username, :active)
            .merge(ip_address: request.remote_ip, registration_ip_address: request.remote_ip)
    end

    def fail_with(key)
      render json: { success: false, message: I18n.t(key) }
    end

end<|MERGE_RESOLUTION|>--- conflicted
+++ resolved
@@ -235,14 +235,11 @@
     if params[:email] && params[:email].length > 254 + 1 + 253
       return fail_with("login.email_too_long")
     end
-<<<<<<< HEAD
-=======
 
     if SiteSetting.reserved_usernames.split("|").include? params[:username].downcase
       return fail_with("login.reserved_username")
     end
 
->>>>>>> 5e38512b
     user = User.new(user_params)
 
     # Handle custom fields
