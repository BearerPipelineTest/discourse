# frozen_string_literal: true

require 'rails_helper'

RSpec.describe Jobs::GroupSmtpEmail do
  fab!(:topic) { Fabricate(:private_message_topic, title: "Help I need support") }
  fab!(:post) do
<<<<<<< HEAD
    Fabricate(:post, topic: topic, raw: "some first post content")
    Fabricate(:post, topic: topic, raw: "this is the second post reply")
=======
    topic = Fabricate(:topic, title: "Help I need support")
    Fabricate(:post, topic: topic)
    Fabricate(:post, topic: topic)
>>>>>>> 87684f7c
  end
  fab!(:group) { Fabricate(:smtp_group, name: "support-group", full_name: "Support Group") }
  fab!(:recipient_user) { Fabricate(:user, email: "test@test.com") }
  let(:post_id) { post.id }
  let(:args) do
    {
      group_id: group.id,
      post_id: post_id,
      email: "test@test.com",
      cc_emails: ["otherguy@test.com", "cormac@lit.com"]
    }
  end
  let(:staged1) { Fabricate(:staged, email: "otherguy@test.com") }
  let(:staged2) { Fabricate(:staged, email: "cormac@lit.com") }
  let(:normaluser) { Fabricate(:user, email: "justanormalguy@test.com", username: "normaluser") }

  before do
    SiteSetting.enable_smtp = true
    SiteSetting.manual_polling_enabled = true
    SiteSetting.reply_by_email_address = "test+%{reply_key}@test.com"
    SiteSetting.reply_by_email_enabled = true
<<<<<<< HEAD
    TopicAllowedGroup.create(group: group, topic: topic)
    TopicAllowedUser.create(user: staged1, topic: topic)
    TopicAllowedUser.create(user: staged2, topic: topic)
    TopicAllowedUser.create(user: normaluser, topic: topic)
=======
>>>>>>> 87684f7c
  end

  it "sends an email using the GroupSmtpMailer and Email::Sender" do
    message = Mail::Message.new(body: "hello", to: "myemail@example.invalid")
    GroupSmtpMailer.expects(:send_mail).with(group, "test@test.com", post, ["otherguy@test.com", "cormac@lit.com"]).returns(message)
    subject.execute(args)
  end

<<<<<<< HEAD
  it "includes a 'reply above this line' message" do
    subject.execute(args)
    email_log = EmailLog.find_by(post_id: post.id, topic_id: post.topic_id, user_id: recipient_user.id)
    expect(email_log.raw_body).to include(I18n.t("user_notifications.reply_above_line"))
  end

  it "does not include context posts" do
    subject.execute(args)
    email_log = EmailLog.find_by(post_id: post.id, topic_id: post.topic_id, user_id: recipient_user.id)
    expect(email_log.raw_body).not_to include(I18n.t("user_notifications.previous_discussion"))
    expect(email_log.raw_body).not_to include("some first post content")
  end

  it "includes the participants in the correct format" do
    subject.execute(args)
    email_log = EmailLog.find_by(post_id: post.id, topic_id: post.topic_id, user_id: recipient_user.id)
    expect(email_log.raw_body).to include("Support Group")
    expect(email_log.raw_body).to include("otherguy@test.com")
    expect(email_log.raw_body).to include("cormac@lit.com")
    expect(email_log.raw_body).to include("normaluser")
  end

  it "creates an EmailLog record with the correct details" do
    subject.execute(args)
    email_log = EmailLog.find_by(post_id: post.id, topic_id: post.topic_id, user_id: recipient_user.id)
    expect(email_log).not_to eq(nil)
    expect(email_log.message_id).to eq("topic/#{post.topic_id}/#{post.id}@test.localhost")
  end

  it "creates an IncomingEmail record with the correct details to avoid double processing IMAP" do
    subject.execute(args)
    incoming_email = IncomingEmail.find_by(post_id: post.id, topic_id: post.topic_id, user_id: post.user.id)
    expect(incoming_email).not_to eq(nil)
    expect(incoming_email.message_id).to eq("topic/#{post.topic_id}/#{post.id}@test.localhost")
    expect(incoming_email.created_via).to eq(IncomingEmail.created_via_types[:group_smtp])
    expect(incoming_email.to_addresses).to eq("test@test.com")
    expect(incoming_email.cc_addresses).to eq("otherguy@test.com;cormac@lit.com")
    expect(incoming_email.subject).to eq("Re: Help I need support")
  end

  it "does not create a post reply key, it always replies to the group email_username" do
    subject.execute(args)
    email_log = EmailLog.find_by(post_id: post.id, topic_id: post.topic_id, user_id: recipient_user.id)
    post_reply_key = PostReplyKey.where(user_id: recipient_user, post_id: post.id).first
    expect(post_reply_key).to eq(nil)
    expect(email_log.raw_headers).not_to include("Reply-To: Support Group via Discourse <#{group.email_username}")
    expect(email_log.raw_headers).to include("From: Support Group via Discourse <#{group.email_username}")
=======
  it "creates an EmailLog record with the correct details" do
    subject.execute(args)
    email_log = EmailLog.find_by(post_id: post.id, topic_id: post.topic_id, user_id: recipient_user.id)
    expect(email_log).not_to eq(nil)
    expect(email_log.message_id).to eq("topic/#{post.topic_id}/#{post.id}@test.localhost")
  end

  it "creates an IncomingEmail record with the correct details to avoid double processing IMAP" do
    subject.execute(args)
    incoming_email = IncomingEmail.find_by(post_id: post.id, topic_id: post.topic_id, user_id: post.user.id)
    expect(incoming_email).not_to eq(nil)
    expect(incoming_email.message_id).to eq("topic/#{post.topic_id}/#{post.id}@test.localhost")
    expect(incoming_email.created_via).to eq(IncomingEmail.created_via_types[:group_smtp])
    expect(incoming_email.to_addresses).to eq("test@test.com")
    expect(incoming_email.cc_addresses).to eq("otherguy@test.com;cormac@lit.com")
    expect(incoming_email.subject).to eq("Re: Help I need support")
  end

  it "does not create a post reply key, it always replies to the group email_username" do
    subject.execute(args)
    email_log = EmailLog.find_by(post_id: post.id, topic_id: post.topic_id, user_id: recipient_user.id)
    post_reply_key = PostReplyKey.where(user_id: recipient_user, post_id: post.id).first
    expect(post_reply_key).to eq(nil)
    expect(email_log.raw).not_to include("Reply-To: Support Group via Discourse <#{group.email_username}")
    expect(email_log.raw).to include("From: Support Group via Discourse <#{group.email_username}")
>>>>>>> 87684f7c
  end

  it "falls back to the group name if full name is blank" do
    group.update(full_name: "")
    subject.execute(args)
    email_log = EmailLog.find_by(post_id: post.id, topic_id: post.topic_id, user_id: recipient_user.id)
<<<<<<< HEAD
    expect(email_log.raw_headers).to include("From: support-group via Discourse <#{group.email_username}")
=======
    expect(email_log.raw).to include("From: support-group via Discourse <#{group.email_username}")
>>>>>>> 87684f7c
  end

  it "has the group_smtp_id and the to_address filled in correctly" do
    subject.execute(args)
    email_log = EmailLog.find_by(post_id: post.id, topic_id: post.topic_id, user_id: recipient_user.id)
    expect(email_log.to_address).to eq("test@test.com")
    expect(email_log.smtp_group_id).to eq(group.id)
  end

  context "when there are cc_addresses" do
<<<<<<< HEAD
=======
    let!(:cormac_user) { Fabricate(:user, email: "cormac@lit.com") }

>>>>>>> 87684f7c
    it "has the cc_addresses and cc_user_ids filled in correctly" do
      subject.execute(args)
      email_log = EmailLog.find_by(post_id: post.id, topic_id: post.topic_id, user_id: recipient_user.id)
      expect(email_log.cc_addresses).to eq("otherguy@test.com;cormac@lit.com")
<<<<<<< HEAD
      expect(email_log.cc_user_ids).to match_array([staged1.id, staged2.id])
=======
      expect(email_log.cc_user_ids).to eq([cormac_user.id])
>>>>>>> 87684f7c
    end
  end

  context "when the post in the argument is the OP" do
    let(:post_id) { post.topic.posts.first.id }
    it "aborts and does not send a group SMTP email; the OP is the one that sent the email in the first place" do
      expect { subject.execute(args) }.not_to(change { EmailLog.count })
    end
  end
end<|MERGE_RESOLUTION|>--- conflicted
+++ resolved
@@ -5,14 +5,8 @@
 RSpec.describe Jobs::GroupSmtpEmail do
   fab!(:topic) { Fabricate(:private_message_topic, title: "Help I need support") }
   fab!(:post) do
-<<<<<<< HEAD
     Fabricate(:post, topic: topic, raw: "some first post content")
     Fabricate(:post, topic: topic, raw: "this is the second post reply")
-=======
-    topic = Fabricate(:topic, title: "Help I need support")
-    Fabricate(:post, topic: topic)
-    Fabricate(:post, topic: topic)
->>>>>>> 87684f7c
   end
   fab!(:group) { Fabricate(:smtp_group, name: "support-group", full_name: "Support Group") }
   fab!(:recipient_user) { Fabricate(:user, email: "test@test.com") }
@@ -34,13 +28,10 @@
     SiteSetting.manual_polling_enabled = true
     SiteSetting.reply_by_email_address = "test+%{reply_key}@test.com"
     SiteSetting.reply_by_email_enabled = true
-<<<<<<< HEAD
     TopicAllowedGroup.create(group: group, topic: topic)
     TopicAllowedUser.create(user: staged1, topic: topic)
     TopicAllowedUser.create(user: staged2, topic: topic)
     TopicAllowedUser.create(user: normaluser, topic: topic)
-=======
->>>>>>> 87684f7c
   end
 
   it "sends an email using the GroupSmtpMailer and Email::Sender" do
@@ -49,7 +40,6 @@
     subject.execute(args)
   end
 
-<<<<<<< HEAD
   it "includes a 'reply above this line' message" do
     subject.execute(args)
     email_log = EmailLog.find_by(post_id: post.id, topic_id: post.topic_id, user_id: recipient_user.id)
@@ -97,7 +87,8 @@
     expect(post_reply_key).to eq(nil)
     expect(email_log.raw_headers).not_to include("Reply-To: Support Group via Discourse <#{group.email_username}")
     expect(email_log.raw_headers).to include("From: Support Group via Discourse <#{group.email_username}")
-=======
+  end
+
   it "creates an EmailLog record with the correct details" do
     subject.execute(args)
     email_log = EmailLog.find_by(post_id: post.id, topic_id: post.topic_id, user_id: recipient_user.id)
@@ -123,18 +114,13 @@
     expect(post_reply_key).to eq(nil)
     expect(email_log.raw).not_to include("Reply-To: Support Group via Discourse <#{group.email_username}")
     expect(email_log.raw).to include("From: Support Group via Discourse <#{group.email_username}")
->>>>>>> 87684f7c
   end
 
   it "falls back to the group name if full name is blank" do
     group.update(full_name: "")
     subject.execute(args)
     email_log = EmailLog.find_by(post_id: post.id, topic_id: post.topic_id, user_id: recipient_user.id)
-<<<<<<< HEAD
     expect(email_log.raw_headers).to include("From: support-group via Discourse <#{group.email_username}")
-=======
-    expect(email_log.raw).to include("From: support-group via Discourse <#{group.email_username}")
->>>>>>> 87684f7c
   end
 
   it "has the group_smtp_id and the to_address filled in correctly" do
@@ -145,20 +131,11 @@
   end
 
   context "when there are cc_addresses" do
-<<<<<<< HEAD
-=======
-    let!(:cormac_user) { Fabricate(:user, email: "cormac@lit.com") }
-
->>>>>>> 87684f7c
     it "has the cc_addresses and cc_user_ids filled in correctly" do
       subject.execute(args)
       email_log = EmailLog.find_by(post_id: post.id, topic_id: post.topic_id, user_id: recipient_user.id)
       expect(email_log.cc_addresses).to eq("otherguy@test.com;cormac@lit.com")
-<<<<<<< HEAD
       expect(email_log.cc_user_ids).to match_array([staged1.id, staged2.id])
-=======
-      expect(email_log.cc_user_ids).to eq([cormac_user.id])
->>>>>>> 87684f7c
     end
   end
 
