# frozen_string_literal: true

require 'rails_helper'
require 'rotp'

RSpec.describe SessionController do
  let(:email_token) { Fabricate(:email_token) }
  let(:user) { email_token.user }
  let(:logo_fixture) { "http://#{Discourse.current_hostname}/uploads/logo.png" }

  shared_examples 'failed to continue local login' do
    it 'should return the right response' do
      expect(response).not_to be_successful
      expect(response.status).to eq(403)
    end
  end

  describe '#email_login_info' do
    before do
      SiteSetting.enable_local_logins_via_email = true
    end

    context "when local logins via email disabled" do
      before { SiteSetting.enable_local_logins_via_email = false }

      it "only works for admins" do
        get "/session/email-login/#{email_token.token}.json"
        expect(response.status).to eq(403)

        user.update(admin: true)
        get "/session/email-login/#{email_token.token}.json"
        expect(response.status).to eq(200)
      end
    end

    context "when SSO enabled" do
      before do
        SiteSetting.sso_url = "https://www.example.com/sso"
        SiteSetting.enable_sso = true
      end

      it "only works for admins" do
        get "/session/email-login/#{email_token.token}.json"
        expect(response.status).to eq(403)

        user.update(admin: true)
        get "/session/email-login/#{email_token.token}.json"
        expect(response.status).to eq(200)
      end
    end

    context 'missing token' do
      it 'returns the right response' do
        get "/session/email-login"
        expect(response.status).to eq(404)
      end
    end

    context 'valid token' do
      it 'returns information' do
        get "/session/email-login/#{email_token.token}.json"

        expect(JSON.parse(response.body)["can_login"]).to eq(true)
        expect(JSON.parse(response.body)["second_factor_required"]).to eq(nil)

        # Does not log in the user
        expect(session[:current_user_id]).to be_nil
      end

      it 'fails when local logins via email is disabled' do
        SiteSetting.enable_local_logins_via_email = false

        get "/session/email-login/#{email_token.token}.json"

        expect(response.status).to eq(403)
      end

      it 'fails when local logins is disabled' do
        SiteSetting.enable_local_logins = false

        get "/session/email-login/#{email_token.token}.json"

        expect(response.status).to eq(403)
      end

      context 'user has 2-factor logins' do
        let!(:user_second_factor) { Fabricate(:user_second_factor_totp, user: user) }
        let!(:user_second_factor_backup) { Fabricate(:user_second_factor_backup, user: user) }

        it "includes that information in the response" do
          get "/session/email-login/#{email_token.token}.json"

          response_body_parsed = JSON.parse(response.body)
          expect(response_body_parsed["can_login"]).to eq(true)
          expect(response_body_parsed["second_factor_required"]).to eq(true)
          expect(response_body_parsed["backup_codes_enabled"]).to eq(true)
        end
      end

      context 'user has security key enabled' do
        let!(:user_security_key) { Fabricate(:user_security_key, user: user) }

        it "includes that information in the response" do
          get "/session/email-login/#{email_token.token}.json"

          response_body_parsed = JSON.parse(response.body)
          expect(response_body_parsed["can_login"]).to eq(true)
          expect(response_body_parsed["security_key_required"]).to eq(true)
          expect(response_body_parsed["second_factor_required"]).to eq(nil)
          expect(response_body_parsed["backup_codes_enabled"]).to eq(nil)
          expect(response_body_parsed["allowed_credential_ids"]).to eq([user_security_key.credential_id])
          secure_session = SecureSession.new(session["secure_session_id"])
          expect(response_body_parsed["challenge"]).to eq(Webauthn.challenge(user, secure_session))
          expect(Webauthn.rp_id(user, secure_session)).to eq(Discourse.current_hostname)
        end
      end
    end
  end

  describe '#email_login' do
    before do
      SiteSetting.enable_local_logins_via_email = true
    end

    context "when local logins via email disabled" do
      before { SiteSetting.enable_local_logins_via_email = false }

      it "only works for admins" do
        post "/session/email-login/#{email_token.token}.json"
        expect(response.status).to eq(403)

        user.update(admin: true)
        post "/session/email-login/#{email_token.token}.json"
        expect(response.status).to eq(200)
        expect(session[:current_user_id]).to eq(user.id)
      end
    end

    context 'missing token' do
      it 'returns the right response' do
        post "/session/email-login"
        expect(response.status).to eq(404)
      end
    end

    context 'invalid token' do
      it 'returns the right response' do
        post "/session/email-login/adasdad.json"

        expect(response.status).to eq(200)
        expect(JSON.parse(response.body)["error"]).to eq(
          I18n.t('email_login.invalid_token')
        )
      end

      context 'when token has expired' do
        it 'should return the right response' do
          email_token.update!(created_at: 999.years.ago)

          post "/session/email-login/#{email_token.token}.json"

          expect(response.status).to eq(200)

          expect(JSON.parse(response.body)["error"]).to eq(
            I18n.t('email_login.invalid_token')
          )
        end
      end
    end

    context 'valid token' do
      it 'returns success' do
        post "/session/email-login/#{email_token.token}.json"

        expect(JSON.parse(response.body)["success"]).to eq("OK")
        expect(session[:current_user_id]).to eq(user.id)
      end

      it 'fails when local logins via email is disabled' do
        SiteSetting.enable_local_logins_via_email = false

        post "/session/email-login/#{email_token.token}.json"

        expect(response.status).to eq(403)
        expect(session[:current_user_id]).to eq(nil)
      end

      it 'fails when local logins is disabled' do
        SiteSetting.enable_local_logins = false

        post "/session/email-login/#{email_token.token}.json"

        expect(response.status).to eq(403)
        expect(session[:current_user_id]).to eq(nil)
      end

      it "doesn't log in the user when not approved" do
        SiteSetting.must_approve_users = true

        post "/session/email-login/#{email_token.token}.json"

        expect(response.status).to eq(200)

        expect(JSON.parse(response.body)["error"]).to eq(I18n.t("login.not_approved"))
        expect(session[:current_user_id]).to eq(nil)
      end

      context "when admin IP address is not valid" do
        before do
          Fabricate(:screened_ip_address,
            ip_address: "111.111.11.11",
            action_type: ScreenedIpAddress.actions[:allow_admin]
          )

          SiteSetting.use_admin_ip_whitelist = true
          user.update!(admin: true)
        end

        it 'returns the right response' do
          post "/session/email-login/#{email_token.token}.json"

          expect(response.status).to eq(200)

          expect(JSON.parse(response.body)["error"]).to eq(
            I18n.t("login.admin_not_allowed_from_ip_address", username: user.username)
          )
          expect(session[:current_user_id]).to eq(nil)
        end
      end

      context "when IP address is blocked" do
        let(:permitted_ip_address) { '111.234.23.11' }

        before do
          Fabricate(:screened_ip_address,
            ip_address: permitted_ip_address,
            action_type: ScreenedIpAddress.actions[:block]
          )
        end

        it 'returns the right response' do
          ActionDispatch::Request.any_instance.stubs(:remote_ip).returns(permitted_ip_address)

          post "/session/email-login/#{email_token.token}.json"

          expect(response.status).to eq(200)

          expect(JSON.parse(response.body)["error"]).to eq(
            I18n.t("login.not_allowed_from_ip_address", username: user.username)
          )
          expect(session[:current_user_id]).to eq(nil)
        end
      end

      it "fails when user is suspended" do
        user.update!(
          suspended_till: 2.days.from_now,
          suspended_at: Time.zone.now
        )

        post "/session/email-login/#{email_token.token}.json"

        expect(response.status).to eq(200)

        expect(JSON.parse(response.body)["error"]).to eq(
          I18n.t("login.suspended", date: I18n.l(user.suspended_till, format: :date_only)
        ))
        expect(session[:current_user_id]).to eq(nil)
      end

      context 'user has 2-factor logins' do
        let!(:user_second_factor) { Fabricate(:user_second_factor_totp, user: user) }
        let!(:user_second_factor_backup) { Fabricate(:user_second_factor_backup, user: user) }

        describe 'errors on incorrect 2-factor' do
          context 'when using totp method' do
            it 'does not log in with incorrect two factor' do
              post "/session/email-login/#{email_token.token}.json", params: {
                second_factor_token: "0000",
                second_factor_method: UserSecondFactor.methods[:totp]
              }

              expect(response.status).to eq(200)

              expect(JSON.parse(response.body)["error"]).to eq(
                I18n.t("login.invalid_second_factor_code")
              )
              expect(session[:current_user_id]).to eq(nil)
            end
          end
          context 'when using backup code method' do
            it 'does not log in with incorrect backup code' do
              post "/session/email-login/#{email_token.token}.json", params: {
                second_factor_token: "0000",
                second_factor_method: UserSecondFactor.methods[:backup_codes]
              }

              expect(response.status).to eq(200)
              expect(JSON.parse(response.body)["error"]).to eq(
                I18n.t("login.invalid_second_factor_code")
              )
              expect(session[:current_user_id]).to eq(nil)
            end
          end
        end

        describe 'allows successful 2-factor' do
          context 'when using totp method' do
            it 'logs in correctly' do
              post "/session/email-login/#{email_token.token}.json", params: {
                second_factor_token: ROTP::TOTP.new(user_second_factor.data).now,
                second_factor_method: UserSecondFactor.methods[:totp]
              }

              expect(JSON.parse(response.body)["success"]).to eq("OK")
              expect(session[:current_user_id]).to eq(user.id)
            end
          end
          context 'when using backup code method' do
            it 'logs in correctly' do
              post "/session/email-login/#{email_token.token}.json", params: {
                second_factor_token: "iAmValidBackupCode",
                second_factor_method: UserSecondFactor.methods[:backup_codes]
              }

              expect(JSON.parse(response.body)["success"]).to eq("OK")
              expect(session[:current_user_id]).to eq(user.id)
            end
          end
        end

        context "if the security_key_param is provided but only TOTP is enabled" do
          it "does not log in the user" do
            post "/session/email-login/#{email_token.token}.json", params: {
              second_factor_token: 'foo',
              second_factor_method: UserSecondFactor.methods[:totp]
            }

            expect(response.status).to eq(200)

            expect(JSON.parse(response.body)["error"]).to eq(
              I18n.t("login.invalid_second_factor_code")
            )
            expect(session[:current_user_id]).to eq(nil)
          end
        end
      end

      context "user has only security key enabled" do
        let!(:user_security_key) do
          Fabricate(
            :user_security_key,
            user: user,
            credential_id: valid_security_key_data[:credential_id],
            public_key: valid_security_key_data[:public_key]
          )
        end

        before do
          simulate_localhost_webauthn_challenge

          # store challenge in secure session by visiting the email login page
          get "/session/email-login/#{email_token.token}.json"
        end

        context "when the security key params are blank and a random second factor token is provided" do
          it "shows an error message and denies login" do

            post "/session/email-login/#{email_token.token}.json", params: {
              second_factor_token: "XXXXXXX",
              second_factor_method: UserSecondFactor.methods[:totp]
            }

            expect(response.status).to eq(200)
            expect(session[:current_user_id]).to eq(nil)
            response_body = JSON.parse(response.body)
            expect(response_body['error']).to eq(I18n.t(
              'login.not_enabled_second_factor_method'
            ))
          end
        end
        context "when the security key params are invalid" do
          it" shows an error message and denies login" do

            post "/session/email-login/#{email_token.token}.json", params: {
              second_factor_token: {
                signature: 'bad_sig',
                clientData: 'bad_clientData',
                credentialId: 'bad_credential_id',
                authenticatorData: 'bad_authenticator_data'
              },
              second_factor_method: UserSecondFactor.methods[:security_key]
            }

            expect(response.status).to eq(200)
            expect(session[:current_user_id]).to eq(nil)
            response_body = JSON.parse(response.body)
            expect(response_body["failed"]).to eq("FAILED")
            expect(response_body['error']).to eq(I18n.t(
              'webauthn.validation.not_found_error'
            ))
          end
        end
        context "when the security key params are valid" do
          it "logs the user in" do

            post "/session/email-login/#{email_token.token}.json", params: {
              login: user.username,
              password: 'myawesomepassword',
              second_factor_token: valid_security_key_auth_post_data,
              second_factor_method: UserSecondFactor.methods[:security_key]
            }

            expect(response.status).to eq(200)
            user.reload

            expect(session[:current_user_id]).to eq(user.id)
            expect(user.user_auth_tokens.count).to eq(1)
          end
        end
      end

      context "user has security key and totp enabled" do
        let!(:user_security_key) do
          Fabricate(
            :user_security_key,
            user: user,
            credential_id: valid_security_key_data[:credential_id],
            public_key: valid_security_key_data[:public_key]
          )
        end
        let!(:user_second_factor) { Fabricate(:user_second_factor_totp, user: user) }

        it "doesnt allow logging in if the 2fa params are garbled" do
          post "/session/email-login/#{email_token.token}.json", params: {
            second_factor_method: UserSecondFactor.methods[:totp],
            second_factor_token: "blah"
          }

          expect(response.status).to eq(200)
          expect(session[:current_user_id]).to eq(nil)
          response_body = JSON.parse(response.body)
          expect(response_body['error']).to eq(I18n.t(
            'login.invalid_second_factor_code'
          ))
        end

        it "doesnt allow login if both of the 2fa params are blank" do
          post "/session/email-login/#{email_token.token}.json", params: {
            second_factor_method: UserSecondFactor.methods[:totp],
            second_factor_token: ""
          }

          expect(response.status).to eq(200)
          expect(session[:current_user_id]).to eq(nil)
          response_body = JSON.parse(response.body)
          expect(response_body['error']).to eq(I18n.t(
            'login.invalid_second_factor_code'
          ))
        end
      end

      context "user has only security key enabled" do
        let!(:user_security_key) do
          Fabricate(
            :user_security_key,
            user: user,
            credential_id: valid_security_key_data[:credential_id],
            public_key: valid_security_key_data[:public_key]
          )
        end

        before do
          simulate_localhost_webauthn_challenge

          # store challenge in secure session by visiting the email login page
          get "/session/email-login/#{email_token.token}.json"
        end

        context "when the security key params are blank and a random second factor token is provided" do
          it "shows an error message and denies login" do

            post "/session/email-login/#{email_token.token}.json", params: {
              second_factor_token: "XXXXXXX",
              second_factor_method: UserSecondFactor.methods[:totp]
            }

            expect(response.status).to eq(200)
            expect(session[:current_user_id]).to eq(nil)
            response_body = JSON.parse(response.body)
            expect(response_body['error']).to eq(I18n.t(
              'login.invalid_second_factor_code'
            ))
          end
        end
        context "when the security key params are invalid" do
          it" shows an error message and denies login" do

            post "/session/email-login/#{email_token.token}.json", params: {
              security_key_credential: {
                signature: 'bad_sig',
                clientData: 'bad_clientData',
                credentialId: 'bad_credential_id',
                authenticatorData: 'bad_authenticator_data'
              },
              second_factor_method: UserSecondFactor.methods[:security_key]
            }

            expect(response.status).to eq(200)
            expect(session[:current_user_id]).to eq(nil)
            response_body = JSON.parse(response.body)
            expect(response_body["failed"]).to eq("FAILED")
            expect(response_body['error']).to eq(I18n.t(
              'webauthn.validation.not_found_error'
            ))
          end
        end
        context "when the security key params are valid" do
          it "logs the user in" do

            post "/session/email-login/#{email_token.token}.json", params: {
              login: user.username,
              password: 'myawesomepassword',
              security_key_credential: valid_security_key_auth_post_data,
              second_factor_method: UserSecondFactor.methods[:security_key]
            }

            expect(response.status).to eq(200)
            user.reload

            expect(session[:current_user_id]).to eq(user.id)
            expect(user.user_auth_tokens.count).to eq(1)
          end
        end
      end
    end
  end

  context 'logoff support' do
    it 'can log off users cleanly' do
      user = Fabricate(:user)
      sign_in(user)

      UserAuthToken.destroy_all

      # we need a route that will call current user
      post '/draft.json', params: {}
      expect(response.headers['Discourse-Logged-Out']).to eq("1")
    end
  end

  describe '#become' do
    let!(:user) { Fabricate(:user) }

    it "does not work when in production mode" do
      Rails.env.stubs(:production?).returns(true)
      get "/session/#{user.username}/become.json"

      expect(response.status).to eq(403)
      expect(JSON.parse(response.body)["error_type"]).to eq("invalid_access")
      expect(session[:current_user_id]).to be_blank
    end

    it "works in developmenet mode" do
      Rails.env.stubs(:development?).returns(true)
      get "/session/#{user.username}/become.json"
      expect(response).to be_redirect
      expect(session[:current_user_id]).to eq(user.id)
    end
  end

  describe '#sso_login' do
    before do
      @sso_url = "http://example.com/discourse_sso"
      @sso_secret = "shjkfdhsfkjh"

      SiteSetting.sso_url = @sso_url
      SiteSetting.enable_sso = true
      SiteSetting.sso_secret = @sso_secret

      Fabricate(:admin)
    end

    let(:headers) { { host: Discourse.current_hostname } }

    def get_sso(return_path)
      nonce = SecureRandom.hex
      dso = DiscourseSingleSignOn.new
      dso.nonce = nonce
      dso.register_nonce(return_path)

      sso = SingleSignOn.new
      sso.nonce = nonce
      sso.sso_secret = @sso_secret
      sso
    end

    it 'does not create superflous auth tokens when already logged in' do
      user = Fabricate(:user)
      sign_in(user)

      sso = get_sso("/")
      sso.email = user.email
      sso.external_id = 'abc'
      sso.username = 'sam'

      expect do
        get "/session/sso_login", params: Rack::Utils.parse_query(sso.payload), headers: headers
        logged_on_user = Discourse.current_user_provider.new(request.env).current_user
        expect(logged_on_user.id).to eq(user.id)
      end.not_to change { UserAuthToken.count }

    end

    it 'will never redirect back to /session/sso path' do
      sso = get_sso("/session/sso?bla=1")
      sso.email = user.email
      sso.external_id = 'abc'
      sso.username = 'sam'

      get "/session/sso_login", params: Rack::Utils.parse_query(sso.payload), headers: headers
      expect(response).to redirect_to('/')

      sso = get_sso("http://#{Discourse.current_hostname}/session/sso?bla=1")
      sso.email = user.email
      sso.external_id = 'abc'
      sso.username = 'sam'

      get "/session/sso_login", params: Rack::Utils.parse_query(sso.payload), headers: headers
      expect(response).to redirect_to('/')

    end

    it 'can handle invalid sso external ids due to blank' do
      sso = get_sso("/")
      sso.email = "test@test.com"
      sso.external_id = '   '
      sso.username = 'sam'

      get "/session/sso_login", params: Rack::Utils.parse_query(sso.payload), headers: headers

      expect(response.status).to eq(500)
    end

    it 'can handle invalid sso external ids due to banned word' do
      sso = get_sso("/")
      sso.email = "test@test.com"
      sso.external_id = 'nil'
      sso.username = 'sam'

      get "/session/sso_login", params: Rack::Utils.parse_query(sso.payload), headers: headers

      expect(response.status).to eq(500)
    end

    it 'can take over an account' do
      sso = get_sso("/")
      user = Fabricate(:user)
      sso.email = user.email
      sso.external_id = 'abc'
      sso.username = 'sam'

      get "/session/sso_login", params: Rack::Utils.parse_query(sso.payload), headers: headers

      expect(response).to redirect_to('/')
      logged_on_user = Discourse.current_user_provider.new(request.env).current_user
      expect(logged_on_user.email).to eq(user.email)
      expect(logged_on_user.single_sign_on_record.external_id).to eq("abc")
      expect(logged_on_user.single_sign_on_record.external_username).to eq('sam')
    end

    def sso_for_ip_specs
      sso = get_sso('/a/')
      sso.external_id = '666' # the number of the beast
      sso.email = 'bob@bob.com'
      sso.name = 'Sam Saffron'
      sso.username = 'sam'
      sso
    end

    it 'respects IP restrictions on create' do
      ScreenedIpAddress.all.destroy_all
      get "/"
      _screened_ip = Fabricate(:screened_ip_address, ip_address: request.remote_ip, action_type: ScreenedIpAddress.actions[:block])

      sso = sso_for_ip_specs
      get "/session/sso_login", params: Rack::Utils.parse_query(sso.payload), headers: headers

      logged_on_user = Discourse.current_user_provider.new(request.env).current_user
      expect(logged_on_user).to eq(nil)
    end

    it 'respects IP restrictions on login' do
      ScreenedIpAddress.all.destroy_all
      get "/"
      sso = sso_for_ip_specs
      DiscourseSingleSignOn.parse(sso.payload).lookup_or_create_user(request.remote_ip)

      sso = sso_for_ip_specs
      _screened_ip = Fabricate(:screened_ip_address, ip_address: request.remote_ip, action_type: ScreenedIpAddress.actions[:block])

      get "/session/sso_login", params: Rack::Utils.parse_query(sso.payload), headers: headers
      logged_on_user = Discourse.current_user_provider.new(request.env).current_user
      expect(logged_on_user).to be_blank
    end

    it 'respects email restrictions' do
      sso = get_sso('/a/')
      sso.external_id = '666' # the number of the beast
      sso.email = 'bob@bob.com'
      sso.name = 'Sam Saffron'
      sso.username = 'sam'

      ScreenedEmail.block('bob@bob.com')
      get "/session/sso_login", params: Rack::Utils.parse_query(sso.payload), headers: headers

      logged_on_user = Discourse.current_user_provider.new(request.env).current_user
      expect(logged_on_user).to eq(nil)
    end

    it 'allows you to create an admin account' do
      sso = get_sso('/a/')
      sso.external_id = '666' # the number of the beast
      sso.email = 'bob@bob.com'
      sso.name = 'Sam Saffron'
      sso.username = 'sam'
      sso.custom_fields["shop_url"] = "http://my_shop.com"
      sso.custom_fields["shop_name"] = "Sam"
      sso.admin = true

      get "/session/sso_login", params: Rack::Utils.parse_query(sso.payload), headers: headers

      logged_on_user = Discourse.current_user_provider.new(request.env).current_user
      expect(logged_on_user.admin).to eq(true)
    end

    it 'does not redirect offsite' do
      sso = get_sso("#{Discourse.base_url}//site.com/xyz")
      sso.external_id = '666'
      sso.email = 'bob@bob.com'
      sso.name = 'Sam Saffron'
      sso.username = 'sam'

      get "/session/sso_login", params: Rack::Utils.parse_query(sso.payload), headers: headers
      expect(response).to redirect_to("#{Discourse.base_url}//site.com/xyz")
    end

    it 'redirects to a non-relative url' do
      sso = get_sso("#{Discourse.base_url}/b/")
      sso.external_id = '666' # the number of the beast
      sso.email = 'bob@bob.com'
      sso.name = 'Sam Saffron'
      sso.username = 'sam'

      get "/session/sso_login", params: Rack::Utils.parse_query(sso.payload), headers: headers
      expect(response).to redirect_to('/b/')
    end

    it 'redirects to random url if it is allowed' do
      SiteSetting.sso_allows_all_return_paths = true

      sso = get_sso('https://gusundtrout.com')
      sso.external_id = '666' # the number of the beast
      sso.email = 'bob@bob.com'
      sso.name = 'Sam Saffron'
      sso.username = 'sam'

      get "/session/sso_login", params: Rack::Utils.parse_query(sso.payload), headers: headers
      expect(response).to redirect_to('https://gusundtrout.com')
    end

    it 'redirects to root if the host of the return_path is different' do
      sso = get_sso('//eviltrout.com')
      sso.external_id = '666' # the number of the beast
      sso.email = 'bob@bob.com'
      sso.name = 'Sam Saffron'
      sso.username = 'sam'

      get "/session/sso_login", params: Rack::Utils.parse_query(sso.payload), headers: headers
      expect(response).to redirect_to('/')
    end

    it 'redirects to root if the host of the return_path is different' do
      sso = get_sso('http://eviltrout.com')
      sso.external_id = '666' # the number of the beast
      sso.email = 'bob@bob.com'
      sso.name = 'Sam Saffron'
      sso.username = 'sam'

      get "/session/sso_login", params: Rack::Utils.parse_query(sso.payload), headers: headers
      expect(response).to redirect_to('/')
    end

    it 'allows you to create an account' do
      sso = get_sso('/a/')
      sso.external_id = '666' # the number of the beast
      sso.email = 'bob@bob.com'
      sso.name = 'Sam Saffron'
      sso.username = 'sam'
      sso.custom_fields["shop_url"] = "http://my_shop.com"
      sso.custom_fields["shop_name"] = "Sam"

      events = DiscourseEvent.track_events do
        get "/session/sso_login", params: Rack::Utils.parse_query(sso.payload), headers: headers
      end

      expect(events.map { |event| event[:event_name] }).to include(
       :user_logged_in, :user_first_logged_in
      )

      expect(response).to redirect_to('/a/')

      logged_on_user = Discourse.current_user_provider.new(request.env).current_user

      # ensure nothing is transient
      logged_on_user = User.find(logged_on_user.id)

      expect(logged_on_user.admin).to eq(false)
      expect(logged_on_user.email).to eq('bob@bob.com')
      expect(logged_on_user.name).to eq('Sam Saffron')
      expect(logged_on_user.username).to eq('sam')

      expect(logged_on_user.single_sign_on_record.external_id).to eq("666")
      expect(logged_on_user.single_sign_on_record.external_username).to eq('sam')
      expect(logged_on_user.active).to eq(true)
      expect(logged_on_user.custom_fields["shop_url"]).to eq("http://my_shop.com")
      expect(logged_on_user.custom_fields["shop_name"]).to eq("Sam")
      expect(logged_on_user.custom_fields["bla"]).to eq(nil)
    end

    context 'when sso emails are not trusted' do
      context 'if you have not activated your account' do
        it 'does not log you in' do
          sso = get_sso('/a/')
          sso.external_id = '666' # the number of the beast
          sso.email = 'bob@bob.com'
          sso.name = 'Sam Saffron'
          sso.username = 'sam'
          sso.require_activation = true

          get "/session/sso_login", params: Rack::Utils.parse_query(sso.payload), headers: headers

          logged_on_user = Discourse.current_user_provider.new(request.env).current_user
          expect(logged_on_user).to eq(nil)
        end

        it 'sends an activation email' do
          sso = get_sso('/a/')
          sso.external_id = '666' # the number of the beast
          sso.email = 'bob@bob.com'
          sso.name = 'Sam Saffron'
          sso.username = 'sam'
          sso.require_activation = true

          get "/session/sso_login", params: Rack::Utils.parse_query(sso.payload), headers: headers
          expect(Jobs::CriticalUserEmail.jobs.size).to eq(1)
        end
      end

      context 'if you have activated your account' do
        it 'allows you to log in' do
          sso = get_sso('/hello/world')
          sso.external_id = '997'
          sso.sso_url = "http://somewhere.over.com/sso_login"
          sso.require_activation = true

          user = Fabricate(:user)
          user.create_single_sign_on_record(external_id: '997', last_payload: '')
          user.stubs(:active?).returns(true)

          get "/session/sso_login", params: Rack::Utils.parse_query(sso.payload), headers: headers

          logged_on_user = Discourse.current_user_provider.new(request.env).current_user
          expect(user.id).to eq(logged_on_user.id)
        end
      end
    end

    it 'allows login to existing account with valid nonce' do
      sso = get_sso('/hello/world')
      sso.external_id = '997'
      sso.sso_url = "http://somewhere.over.com/sso_login"

      user = Fabricate(:user)
      user.create_single_sign_on_record(external_id: '997', last_payload: '')

      get "/session/sso_login", params: Rack::Utils.parse_query(sso.payload), headers: headers

      user.single_sign_on_record.reload
      expect(user.single_sign_on_record.last_payload).to eq(sso.unsigned_payload)

      expect(response).to redirect_to('/hello/world')
      logged_on_user = Discourse.current_user_provider.new(request.env).current_user

      expect(user.id).to eq(logged_on_user.id)

      # nonce is bad now
      get "/session/sso_login", params: Rack::Utils.parse_query(sso.payload), headers: headers
      expect(response.status).to eq(419)
    end

    context "when sso provider is enabled" do
      before do
        SiteSetting.enable_sso_provider = true
        SiteSetting.sso_provider_secrets = [
          "*|secret,forAll",
          "*.rainbow|wrongSecretForOverRainbow",
          "www.random.site|secretForRandomSite",
          "somewhere.over.rainbow|secretForOverRainbow",
        ].join("\n")
      end

      it "doesn't break" do
        sso = get_sso('/hello/world')
        sso.external_id = '997'
        sso.sso_url = "http://somewhere.over.com/sso_login"
        sso.return_sso_url = "http://someurl.com"

        user = Fabricate(:user)
        user.create_single_sign_on_record(external_id: '997', last_payload: '')

        get "/session/sso_login", params: Rack::Utils.parse_query(sso.payload), headers: headers

        user.single_sign_on_record.reload
        expect(user.single_sign_on_record.last_payload).to eq(sso.unsigned_payload)

        expect(response).to redirect_to('/hello/world')
        logged_on_user = Discourse.current_user_provider.new(request.env).current_user

        expect(user.id).to eq(logged_on_user.id)
      end
    end

    it 'returns the correct error code for invalid signature' do
      sso = get_sso('/hello/world')
      sso.external_id = '997'
      sso.sso_url = "http://somewhere.over.com/sso_login"

      correct_params = Rack::Utils.parse_query(sso.payload)
      get "/session/sso_login", params: correct_params.merge("sig": "thisisnotthesigyouarelookingfor"), headers: headers
      expect(response.status).to eq(422)
      expect(response.body).not_to include(correct_params["sig"]) # Check we didn't send the real sig back to the client
      logged_on_user = Discourse.current_user_provider.new(request.env).current_user
      expect(logged_on_user).to eq(nil)

      correct_params = Rack::Utils.parse_query(sso.payload)
      get "/session/sso_login", params: correct_params.merge("sig": "thisisasignaturewith@special!characters"), headers: headers
      expect(response.status).to eq(422)
      expect(response.body).not_to include(correct_params["sig"]) # Check we didn't send the real sig back to the client
      logged_on_user = Discourse.current_user_provider.new(request.env).current_user
      expect(logged_on_user).to eq(nil)
    end

    describe 'local attribute override from SSO payload' do
      before do
        SiteSetting.email_editable = false
        SiteSetting.sso_overrides_email = true
        SiteSetting.sso_overrides_username = true
        SiteSetting.sso_overrides_name = true

        @user = Fabricate(:user)

        @sso = get_sso('/hello/world')
        @sso.external_id = '997'

        @reversed_username = @user.username.reverse
        @sso.username = @reversed_username
        @sso.email = "#{@reversed_username}@garbage.org"
        @reversed_name = @user.name.reverse
        @sso.name = @reversed_name

        @suggested_username = UserNameSuggester.suggest(@sso.username || @sso.name || @sso.email)
        @suggested_name = User.suggest_name(@sso.name || @sso.username || @sso.email)
        @user.create_single_sign_on_record(external_id: '997', last_payload: '')
      end

      it 'stores the external attributes' do
        get "/session/sso_login", params: Rack::Utils.parse_query(@sso.payload), headers: headers
        @user.single_sign_on_record.reload
        expect(@user.single_sign_on_record.external_username).to eq(@sso.username)
        expect(@user.single_sign_on_record.external_email).to eq(@sso.email)
        expect(@user.single_sign_on_record.external_name).to eq(@sso.name)
      end

      it 'overrides attributes' do
        get "/session/sso_login", params: Rack::Utils.parse_query(@sso.payload), headers: headers

        logged_on_user = Discourse.current_user_provider.new(request.env).current_user
        expect(logged_on_user.username).to eq(@suggested_username)
        expect(logged_on_user.email).to eq("#{@reversed_username}@garbage.org")
        expect(logged_on_user.name).to eq(@sso.name)
      end

      it 'does not change matching attributes for an existing account' do
        @sso.username = @user.username
        @sso.name = @user.name
        @sso.email = @user.email

        get "/session/sso_login", params: Rack::Utils.parse_query(@sso.payload), headers: headers

        logged_on_user = Discourse.current_user_provider.new(request.env).current_user
        expect(logged_on_user.username).to eq(@user.username)
        expect(logged_on_user.name).to eq(@user.name)
        expect(logged_on_user.email).to eq(@user.email)
      end
    end
  end

  describe '#sso_provider' do
    let(:headers) { { host: Discourse.current_hostname } }

    describe 'can act as an SSO provider' do
      before do
        stub_request(:any, /#{Discourse.current_hostname}\/uploads/).to_return(
          status: 200,
          body: lambda { |request| file_from_fixtures("logo.png") }
        )

        SiteSetting.enable_sso_provider = true
        SiteSetting.enable_sso = false
        SiteSetting.enable_local_logins = true
        SiteSetting.sso_provider_secrets = [
          "*|secret,forAll",
          "*.rainbow|wrongSecretForOverRainbow",
          "www.random.site|secretForRandomSite",
          "somewhere.over.rainbow|secretForOverRainbow",
        ].join("\n")

        @sso = SingleSignOnProvider.new
        @sso.nonce = "mynonce"
        @sso.return_sso_url = "http://somewhere.over.rainbow/sso"

        @user = Fabricate(:user, password: "myfrogs123ADMIN", active: true, admin: true)
        group = Fabricate(:group)
        group.add(@user)

        @user.create_user_avatar!
        UserAvatar.import_url_for_user(logo_fixture, @user)
        UserProfile.import_url_for_user(logo_fixture, @user, is_card_background: false)
        UserProfile.import_url_for_user(logo_fixture, @user, is_card_background: true)

        @user.reload
        @user.user_avatar.reload
        @user.user_profile.reload
        EmailToken.update_all(confirmed: true)
      end

      it "successfully logs in and redirects user to return_sso_url when the user is not logged in" do
        get "/session/sso_provider", params: Rack::Utils.parse_query(@sso.payload("secretForOverRainbow"))

        expect(response).to redirect_to("/login")

        post "/session.json",
          params: { login: @user.username, password: "myfrogs123ADMIN" }, xhr: true, headers: headers

        location = response.cookies["sso_destination_url"]
        # javascript code will handle redirection of user to return_sso_url
        expect(location).to match(/^http:\/\/somewhere.over.rainbow\/sso/)

        payload = location.split("?")[1]
        sso2 = SingleSignOnProvider.parse(payload)

        expect(sso2.email).to eq(@user.email)
        expect(sso2.name).to eq(@user.name)
        expect(sso2.username).to eq(@user.username)
        expect(sso2.external_id).to eq(@user.id.to_s)
        expect(sso2.admin).to eq(true)
        expect(sso2.moderator).to eq(false)
        expect(sso2.groups).to eq(@user.groups.pluck(:name).join(","))

        expect(sso2.avatar_url.blank?).to_not eq(true)
        expect(sso2.profile_background_url.blank?).to_not eq(true)
        expect(sso2.card_background_url.blank?).to_not eq(true)

        expect(sso2.avatar_url).to start_with(Discourse.base_url)
        expect(sso2.profile_background_url).to start_with(Discourse.base_url)
        expect(sso2.card_background_url).to start_with(Discourse.base_url)
      end

      it "it fails to log in if secret is wrong" do
        get "/session/sso_provider", params: Rack::Utils.parse_query(@sso.payload("secretForRandomSite"))

        expect(response.status).to eq(500)
      end

      it "fails with a nice error message if secret is blank" do
        SiteSetting.sso_provider_secrets = ""
        sso = SingleSignOnProvider.new
        sso.nonce = "mynonce"
        sso.return_sso_url = "http://website.without.secret.com/sso"
        get "/session/sso_provider", params: Rack::Utils.parse_query(sso.payload("aasdasdasd"))
        expect(response.status).to eq(400)
        expect(response.body).to eq(I18n.t("sso.missing_secret"))
      end

      it "successfully redirects user to return_sso_url when the user is logged in" do
        sign_in(@user)

        get "/session/sso_provider", params: Rack::Utils.parse_query(@sso.payload("secretForOverRainbow"))

        location = response.header["Location"]
        expect(location).to match(/^http:\/\/somewhere.over.rainbow\/sso/)

        payload = location.split("?")[1]
        sso2 = SingleSignOnProvider.parse(payload)

        expect(sso2.email).to eq(@user.email)
        expect(sso2.name).to eq(@user.name)
        expect(sso2.username).to eq(@user.username)
        expect(sso2.external_id).to eq(@user.id.to_s)
        expect(sso2.admin).to eq(true)
        expect(sso2.moderator).to eq(false)
        expect(sso2.groups).to eq(@user.groups.pluck(:name).join(","))

        expect(sso2.avatar_url.blank?).to_not eq(true)
        expect(sso2.profile_background_url.blank?).to_not eq(true)
        expect(sso2.card_background_url.blank?).to_not eq(true)

        expect(sso2.avatar_url).to start_with(Discourse.base_url)
        expect(sso2.profile_background_url).to start_with(Discourse.base_url)
        expect(sso2.card_background_url).to start_with(Discourse.base_url)
      end

      it 'handles non local content correctly' do
        SiteSetting.avatar_sizes = "100|49"
        SiteSetting.enable_s3_uploads = true
        SiteSetting.s3_access_key_id = "XXX"
        SiteSetting.s3_secret_access_key = "XXX"
        SiteSetting.s3_upload_bucket = "test"
        SiteSetting.s3_cdn_url = "http://cdn.com"

        stub_request(:any, /test.s3.dualstack.us-east-1.amazonaws.com/).to_return(status: 200, body: "", headers: { referer: "fgdfds" })

        @user.create_user_avatar!
        upload = Fabricate(:upload, url: "//test.s3.dualstack.us-east-1.amazonaws.com/something")

        Fabricate(:optimized_image,
          sha1: SecureRandom.hex << "A" * 8,
          upload: upload,
          width: 98,
          height: 98,
          url: "//test.s3.amazonaws.com/something/else"
        )

        @user.update_columns(uploaded_avatar_id: upload.id)

        upload1 = Fabricate(:upload_s3)
        upload2 = Fabricate(:upload_s3)

        @user.user_profile.update!(
          profile_background_upload: upload1,
          card_background_upload: upload2
        )

        @user.reload
        @user.user_avatar.reload
        @user.user_profile.reload

        sign_in(@user)

        stub_request(:get, "http://cdn.com/something/else").to_return(
          body: lambda { |request| File.new(Rails.root + 'spec/fixtures/images/logo.png') }
        )

        get "/session/sso_provider", params: Rack::Utils.parse_query(@sso.payload("secretForOverRainbow"))

        location = response.header["Location"]
        # javascript code will handle redirection of user to return_sso_url
        expect(location).to match(/^http:\/\/somewhere.over.rainbow\/sso/)

        payload = location.split("?")[1]
        sso2 = SingleSignOnProvider.parse(payload)

        expect(sso2.avatar_url.blank?).to_not eq(true)
        expect(sso2.profile_background_url.blank?).to_not eq(true)
        expect(sso2.card_background_url.blank?).to_not eq(true)

        expect(sso2.avatar_url).to start_with("#{SiteSetting.s3_cdn_url}/original")
        expect(sso2.profile_background_url).to start_with(SiteSetting.s3_cdn_url)
        expect(sso2.card_background_url).to start_with(SiteSetting.s3_cdn_url)
      end
    end
  end

  describe '#create' do
    let(:user) { Fabricate(:user) }

    context 'local login is disabled' do
      before do
        SiteSetting.enable_local_logins = false

        post "/session.json", params: {
          login: user.username, password: 'myawesomepassword'
        }
      end
      it_behaves_like "failed to continue local login"
    end

    context 'SSO is enabled' do
      before do
        SiteSetting.sso_url = "https://www.example.com/sso"
        SiteSetting.enable_sso = true

        post "/session.json", params: {
          login: user.username, password: 'myawesomepassword'
        }
      end
      it_behaves_like "failed to continue local login"
    end

    context 'local login via email is disabled' do
      before do
        SiteSetting.enable_local_logins_via_email = false
      end
      it 'doesnt matter, logs in correctly' do
        events = DiscourseEvent.track_events do
          post "/session.json", params: {
            login: user.username, password: 'myawesomepassword'
          }
        end

        expect(response.status).to eq(200)
      end
    end

    context 'when email is confirmed' do
      before do
        token = user.email_tokens.find_by(email: user.email)
        EmailToken.confirm(token.token)
      end

      it "raises an error when the login isn't present" do
        post "/session.json"
        expect(response.status).to eq(400)
      end

      describe 'invalid password' do
        it "should return an error with an invalid password" do
          post "/session.json", params: {
            login: user.username, password: 'sssss'
          }

          expect(response.status).to eq(200)
          expect(::JSON.parse(response.body)['error']).to eq(
            I18n.t("login.incorrect_username_email_or_password")
          )
        end
      end

      describe 'invalid password' do
        it "should return an error with an invalid password if too long" do
          User.any_instance.expects(:confirm_password?).never
          post "/session.json", params: {
            login: user.username, password: ('s' * (User.max_password_length + 1))
          }

          expect(response.status).to eq(200)
          expect(::JSON.parse(response.body)['error']).to eq(
            I18n.t("login.incorrect_username_email_or_password")
          )
        end
      end

      describe 'suspended user' do
        it 'should return an error' do
          user.suspended_till = 2.days.from_now
          user.suspended_at = Time.now
          user.save!
          StaffActionLogger.new(user).log_user_suspend(user, "<strike>banned</strike>")

          post "/session.json", params: {
            login: user.username, password: 'myawesomepassword'
          }

          expect(response.status).to eq(200)
          expect(JSON.parse(response.body)['error']).to eq(I18n.t('login.suspended_with_reason',
            date: I18n.l(user.suspended_till, format: :date_only),
            reason: Rack::Utils.escape_html(user.suspend_reason)
          ))
        end
      end

      describe 'deactivated user' do
        it 'should return an error' do
          user.active = false
          user.save!

          post "/session.json", params: {
            login: user.username, password: 'myawesomepassword'
          }

          expect(response.status).to eq(200)
          expect(JSON.parse(response.body)['error']).to eq(I18n.t('login.not_activated'))
        end
      end

      describe 'success by username' do
        it 'logs in correctly' do
          events = DiscourseEvent.track_events do
            post "/session.json", params: {
              login: user.username, password: 'myawesomepassword'
            }
          end

          expect(response.status).to eq(200)
          expect(events.map { |event| event[:event_name] }).to contain_exactly(
            :user_logged_in, :user_first_logged_in
          )

          user.reload

          expect(session[:current_user_id]).to eq(user.id)
          expect(user.user_auth_tokens.count).to eq(1)
          expect(UserAuthToken.hash_token(cookies[:_t])).to eq(user.user_auth_tokens.first.auth_token)
        end

        context "when timezone param is provided" do
          it "sets the user_option timezone for the user" do
            post "/session.json", params: {
              login: user.username, password: 'myawesomepassword', timezone: "Australia/Melbourne"
            }
            expect(response.status).to eq(200)
            expect(user.reload.user_option.timezone).to eq("Australia/Melbourne")
          end
        end
      end

      context "when a user has security key-only 2FA login" do
        let!(:user_security_key) do
          Fabricate(
            :user_security_key,
            user: user,
            credential_id: valid_security_key_data[:credential_id],
            public_key: valid_security_key_data[:public_key]
          )
        end

        before do
          simulate_localhost_webauthn_challenge

          # store challenge in secure session by failing login once
          post "/session.json", params: {
            login: user.username,
            password: 'myawesomepassword'
          }
        end

        context "when the security key params are blank and a random second factor token is provided" do
          it "shows an error message and denies login" do

            post "/session.json", params: {
              login: user.username,
              password: 'myawesomepassword',
<<<<<<< HEAD
              security_key_credential: {},
              second_factor_token: '99999999',
              second_factor_method: UserSecondFactor.methods[:totp]
=======
              second_factor_token: '99999999',
              second_factor_method: UserSecondFactor.methods[:security_key]
>>>>>>> cca654fc
            }

            expect(response.status).to eq(200)
            expect(session[:current_user_id]).to eq(nil)
            response_body = JSON.parse(response.body)
            expect(response_body["failed"]).to eq("FAILED")
            expect(response_body['error']).to eq(I18n.t(
<<<<<<< HEAD
              'login.invalid_second_factor_code'
=======
              'login.invalid_security_key'
>>>>>>> cca654fc
            ))
          end
        end
        context "when the security key params are invalid" do
          it" shows an error message and denies login" do

            post "/session.json", params: {
              login: user.username,
              password: 'myawesomepassword',
<<<<<<< HEAD
              security_key_credential: {
=======
              second_factor_token: {
>>>>>>> cca654fc
                signature: 'bad_sig',
                clientData: 'bad_clientData',
                credentialId: 'bad_credential_id',
                authenticatorData: 'bad_authenticator_data'
              },
              second_factor_method: UserSecondFactor.methods[:security_key]
            }

            expect(response.status).to eq(200)
            expect(session[:current_user_id]).to eq(nil)
            response_body = JSON.parse(response.body)
            expect(response_body["failed"]).to eq("FAILED")
            expect(response_body['error']).to eq(I18n.t(
              'webauthn.validation.not_found_error'
            ))
          end
        end
        context "when the security key params are valid" do
          it "logs the user in" do

            post "/session.json", params: {
              login: user.username,
              password: 'myawesomepassword',
<<<<<<< HEAD
              security_key_credential: valid_security_key_auth_post_data,
=======
              second_factor_token: valid_security_key_auth_post_data,
>>>>>>> cca654fc
              second_factor_method: UserSecondFactor.methods[:security_key]
            }

            expect(response.status).to eq(200)
            user.reload

            expect(session[:current_user_id]).to eq(user.id)
            expect(user.user_auth_tokens.count).to eq(1)
          end
        end
        context "when the security key is disabled in the background by the user and TOTP is enabled" do
          before do
            user_security_key.destroy!
            Fabricate(:user_second_factor_totp, user: user)
          end

          it "shows an error message and denies login" do

            post "/session.json", params: {
              login: user.username,
              password: 'myawesomepassword',
<<<<<<< HEAD
              security_key_credential: valid_security_key_auth_post_data,
=======
              second_factor_token: valid_security_key_auth_post_data,
>>>>>>> cca654fc
              second_factor_method: UserSecondFactor.methods[:security_key]
            }

            expect(response.status).to eq(200)
            expect(session[:current_user_id]).to eq(nil)
            response_body = JSON.parse(response.body)
            expect(response_body["failed"]).to eq("FAILED")
            expect(JSON.parse(response.body)['error']).to eq(I18n.t(
<<<<<<< HEAD
              'login.invalid_second_factor_code'
=======
              'login.not_enabled_second_factor_method'
>>>>>>> cca654fc
            ))
          end
        end
      end

      context 'when user has TOTP-only 2FA login' do
        let!(:user_second_factor) { Fabricate(:user_second_factor_totp, user: user) }
        let!(:user_second_factor_backup) { Fabricate(:user_second_factor_backup, user: user) }

        describe 'when second factor token is missing' do
          it 'should return the right response' do
            post "/session.json", params: {
              login: user.username,
              password: 'myawesomepassword'
            }

            expect(response.status).to eq(200)
            expect(JSON.parse(response.body)['error']).to eq(I18n.t(
              'login.invalid_second_factor_method'
            ))
          end
        end

        describe 'when second factor token is invalid' do
          context 'when using totp method' do
            it 'should return the right response' do
              post "/session.json", params: {
                login: user.username,
                password: 'myawesomepassword',
                second_factor_token: '00000000',
                second_factor_method: UserSecondFactor.methods[:totp]
              }

              expect(response.status).to eq(200)
              expect(JSON.parse(response.body)['error']).to eq(I18n.t(
                'login.invalid_second_factor_code'
              ))
            end
          end
          context 'when using backup code method' do
            it 'should return the right response' do
              post "/session.json", params: {
                login: user.username,
                password: 'myawesomepassword',
                second_factor_token: '00000000',
                second_factor_method: UserSecondFactor.methods[:backup_codes]
              }

              expect(response.status).to eq(200)
              expect(JSON.parse(response.body)['error']).to eq(I18n.t(
                'login.invalid_second_factor_code'
              ))
            end
          end
        end

        describe 'when second factor token is valid' do
          context 'when using totp method' do
            it 'should log the user in' do
              post "/session.json", params: {
                login: user.username,
                password: 'myawesomepassword',
                second_factor_token: ROTP::TOTP.new(user_second_factor.data).now,
                second_factor_method: UserSecondFactor.methods[:totp]
              }
              expect(response.status).to eq(200)
              user.reload

              expect(session[:current_user_id]).to eq(user.id)
              expect(user.user_auth_tokens.count).to eq(1)

              expect(UserAuthToken.hash_token(cookies[:_t]))
                .to eq(user.user_auth_tokens.first.auth_token)
            end
          end
          context 'when using backup code method' do
            it 'should log the user in' do
              post "/session.json", params: {
                login: user.username,
                password: 'myawesomepassword',
                second_factor_token: 'iAmValidBackupCode',
                second_factor_method: UserSecondFactor.methods[:backup_codes]
              }
              expect(response.status).to eq(200)
              user.reload

              expect(session[:current_user_id]).to eq(user.id)
              expect(user.user_auth_tokens.count).to eq(1)

              expect(UserAuthToken.hash_token(cookies[:_t]))
                .to eq(user.user_auth_tokens.first.auth_token)
            end
          end
        end
      end

      describe 'with a blocked IP' do
        it "doesn't log in" do
          ScreenedIpAddress.all.destroy_all
          get "/"
          _screened_ip = Fabricate(:screened_ip_address, ip_address: request.remote_ip)
          post "/session.json", params: {
            login: "@" + user.username, password: 'myawesomepassword'
          }
          expect(response.status).to eq(200)
          user.reload

          expect(session[:current_user_id]).to be_nil
        end
      end

      describe 'strips leading @ symbol' do
        it 'sets a session id' do
          post "/session.json", params: {
            login: "@" + user.username, password: 'myawesomepassword'
          }
          expect(response.status).to eq(200)
          user.reload

          expect(session[:current_user_id]).to eq(user.id)
        end
      end

      describe 'also allow login by email' do
        it 'sets a session id' do
          post "/session.json", params: {
            login: user.email, password: 'myawesomepassword'
          }
          expect(response.status).to eq(200)
          expect(session[:current_user_id]).to eq(user.id)
        end
      end

      context 'login has leading and trailing space' do
        let(:username) { " #{user.username} " }
        let(:email) { " #{user.email} " }

        it "strips spaces from the username" do
          post "/session.json", params: {
            login: username, password: 'myawesomepassword'
          }
          expect(response.status).to eq(200)
          expect(::JSON.parse(response.body)['error']).not_to be_present
        end

        it "strips spaces from the email" do
          post "/session.json", params: {
            login: email, password: 'myawesomepassword'
          }
          expect(response.status).to eq(200)
          expect(::JSON.parse(response.body)['error']).not_to be_present
        end
      end

      describe "when the site requires approval of users" do
        before do
          SiteSetting.must_approve_users = true
        end

        context 'with an unapproved user' do
          before do
            user.update_columns(approved: false)
            post "/session.json", params: {
              login: user.email, password: 'myawesomepassword'
            }
          end

          it "doesn't log in the user" do
            expect(response.status).to eq(200)
            expect(session[:current_user_id]).to be_blank
          end

          it "shows the 'not approved' error message" do
            expect(response.status).to eq(200)
            expect(JSON.parse(response.body)['error']).to eq(
              I18n.t('login.not_approved')
            )
          end
        end

        context "with an unapproved user who is an admin" do
          it 'sets a session id' do
            user.admin = true
            user.save!

            post "/session.json", params: {
              login: user.email, password: 'myawesomepassword'
            }
            expect(response.status).to eq(200)
            expect(session[:current_user_id]).to eq(user.id)
          end
        end
      end

      context 'when admins are restricted by ip address' do
        before do
          SiteSetting.use_admin_ip_whitelist = true
          ScreenedIpAddress.all.destroy_all
        end

        it 'is successful for admin at the ip address' do
          get "/"
          Fabricate(:screened_ip_address, ip_address: request.remote_ip, action_type: ScreenedIpAddress.actions[:allow_admin])

          user.admin = true
          user.save!

          post "/session.json", params: {
            login: user.username, password: 'myawesomepassword'
          }
          expect(response.status).to eq(200)
          expect(session[:current_user_id]).to eq(user.id)
        end

        it 'returns an error for admin not at the ip address' do
          Fabricate(:screened_ip_address, ip_address: "111.234.23.11", action_type: ScreenedIpAddress.actions[:allow_admin])
          user.admin = true
          user.save!

          post "/session.json", params: {
            login: user.username, password: 'myawesomepassword'
          }

          expect(response.status).to eq(200)
          expect(JSON.parse(response.body)['error']).to be_present
          expect(session[:current_user_id]).not_to eq(user.id)
        end

        it 'is successful for non-admin not at the ip address' do
          Fabricate(:screened_ip_address, ip_address: "111.234.23.11", action_type: ScreenedIpAddress.actions[:allow_admin])
          user.admin = false
          user.save!

          post "/session.json", params: {
            login: user.username, password: 'myawesomepassword'
          }

          expect(response.status).to eq(200)
          expect(session[:current_user_id]).to eq(user.id)
        end
      end
    end

    context 'when email has not been confirmed' do
      def post_login
        post "/session.json", params: {
          login: user.email, password: 'myawesomepassword'
        }
      end

      it "doesn't log in the user" do
        post_login
        expect(response.status).to eq(200)
        expect(session[:current_user_id]).to be_blank
      end

      it "shows the 'not activated' error message" do
        post_login
        expect(response.status).to eq(200)
        expect(JSON.parse(response.body)['error']).to eq(
          I18n.t 'login.not_activated'
        )
      end

      context "and the 'must approve users' site setting is enabled" do
        before { SiteSetting.must_approve_users = true }

        it "shows the 'not approved' error message" do
          post_login
          expect(response.status).to eq(200)
          expect(JSON.parse(response.body)['error']).to eq(
            I18n.t 'login.not_approved'
          )
        end
      end
    end

    context 'rate limited' do
      it 'rate limits login' do
        SiteSetting.max_logins_per_ip_per_hour = 2
        RateLimiter.enable
        RateLimiter.clear_all!

        2.times do
          post "/session.json", params: {
            login: user.username, password: 'myawesomepassword'
          }

          expect(response.status).to eq(200)
        end

        post "/session.json", params: {
          login: user.username, password: 'myawesomepassword'
        }

        expect(response.status).to eq(429)
        json = JSON.parse(response.body)
        expect(json["error_type"]).to eq("rate_limit")
      end

      it 'rate limits second factor attempts' do
        RateLimiter.enable
        RateLimiter.clear_all!

        3.times do
          post "/session.json", params: {
            login: user.username,
            password: 'myawesomepassword',
            second_factor_token: '000000'
          }

          expect(response.status).to eq(200)
        end

        post "/session.json", params: {
          login: user.username,
          password: 'myawesomepassword',
          second_factor_token: '000000'
        }

        expect(response.status).to eq(429)
        json = JSON.parse(response.body)
        expect(json["error_type"]).to eq("rate_limit")
      end
    end
  end

  describe '#destroy' do
    it 'removes the session variable and the auth token cookies' do
      user = sign_in(Fabricate(:user))
      delete "/session/#{user.username}.json"

      expect(response.status).to eq(302)
      expect(session[:current_user_id]).to be_blank
      expect(response.cookies["_t"]).to be_blank
    end
  end

  describe '#one_time_password' do
    context 'missing token' do
      it 'returns the right response' do
        get "/session/otp"
        expect(response.status).to eq(404)
      end
    end

    context 'invalid token' do
      it 'returns the right response' do
        get "/session/otp/asd1231dasd123"

        expect(response.status).to eq(404)

        post "/session/otp/asd1231dasd123"

        expect(response.status).to eq(404)
      end

      context 'when token is valid' do
        it "should display the form for GET" do
          token = SecureRandom.hex
          Discourse.redis.setex "otp_#{token}", 10.minutes, user.username

          get "/session/otp/#{token}"

          expect(response.status).to eq(200)
          expect(response.body).to include(
            I18n.t("user_api_key.otp_confirmation.logging_in_as", username: user.username)
          )
          expect(Discourse.redis.get("otp_#{token}")).to eq(user.username)

          expect(session[:current_user_id]).to eq(nil)
        end

        it "should redirect on GET if already logged in" do
          sign_in(user)
          token = SecureRandom.hex
          Discourse.redis.setex "otp_#{token}", 10.minutes, user.username

          get "/session/otp/#{token}"
          expect(response.status).to eq(302)

          expect(Discourse.redis.get("otp_#{token}")).to eq(nil)
          expect(session[:current_user_id]).to eq(user.id)
        end

        it 'should authenticate user and delete token' do
          user = Fabricate(:user)

          get "/session/current.json"
          expect(response.status).to eq(404)

          token = SecureRandom.hex
          Discourse.redis.setex "otp_#{token}", 10.minutes, user.username

          post "/session/otp/#{token}"

          expect(response.status).to eq(302)
          expect(response).to redirect_to("/")
          expect(Discourse.redis.get("otp_#{token}")).to eq(nil)

          get "/session/current.json"
          expect(response.status).to eq(200)
        end
      end
    end

  end

  describe '#forgot_password' do
    it 'raises an error without a username parameter' do
      post "/session/forgot_password.json"
      expect(response.status).to eq(400)
    end

    context 'for a non existant username' do
      it "doesn't generate a new token for a made up username" do
        expect do
          post "/session/forgot_password.json", params: { login: 'made_up' }
        end.not_to change(EmailToken, :count)
        expect(Jobs::CriticalUserEmail.jobs.size).to eq(0)
      end
    end

    context 'for an existing username' do
      fab!(:user) { Fabricate(:user) }

      context 'local login is disabled' do
        before do
          SiteSetting.enable_local_logins = false
          post "/session/forgot_password.json", params: { login: user.username }
        end
        it_behaves_like "failed to continue local login"
      end

      context 'SSO is enabled' do
        before do
          SiteSetting.sso_url = "https://www.example.com/sso"
          SiteSetting.enable_sso = true

          post "/session.json", params: {
            login: user.username, password: 'myawesomepassword'
          }
        end
        it_behaves_like "failed to continue local login"
      end

      context "local logins are disabled" do
        before do
          SiteSetting.enable_local_logins = false

          post "/session.json", params: {
            login: user.username, password: 'myawesomepassword'
          }
        end
        it_behaves_like "failed to continue local login"
      end

      context "local logins via email are disabled" do
        before do
          SiteSetting.enable_local_logins_via_email = false
        end
        it "does not matter, generates a new token for a made up username" do
          expect do
            post "/session/forgot_password.json", params: { login: user.username }
          end.to change(EmailToken, :count)
        end
      end

      it "generates a new token for a made up username" do
        expect do
          post "/session/forgot_password.json", params: { login: user.username }
        end.to change(EmailToken, :count)
      end

      it "enqueues an email" do
        post "/session/forgot_password.json", params: { login: user.username }
        expect(Jobs::CriticalUserEmail.jobs.size).to eq(1)
      end
    end

    context 'do nothing to system username' do
      let(:system) { Discourse.system_user }

      it 'generates no token for system username' do
        expect do
          post "/session/forgot_password.json", params: { login: system.username }
        end.not_to change(EmailToken, :count)
      end

      it 'enqueues no email' do
        post "/session/forgot_password.json", params: { login: system.username }
        expect(Jobs::CriticalUserEmail.jobs.size).to eq(0)
      end
    end

    context 'for a staged account' do
      let!(:staged) { Fabricate(:staged) }

      it 'generates no token for staged username' do
        expect do
          post "/session/forgot_password.json", params: { login: staged.username }
        end.not_to change(EmailToken, :count)
      end

      it 'enqueues no email' do
        post "/session/forgot_password.json", params: { login: staged.username }
        expect(Jobs::CriticalUserEmail.jobs.size).to eq(0)
      end
    end
  end

  describe '#current' do
    context "when not logged in" do
      it "retuns 404" do
        get "/session/current.json"
        expect(response.status).to eq(404)
      end
    end

    context "when logged in" do
      let!(:user) { sign_in(Fabricate(:user)) }

      it "returns the JSON for the user" do
        get "/session/current.json"
        expect(response.status).to eq(200)
        json = ::JSON.parse(response.body)
        expect(json['current_user']).to be_present
        expect(json['current_user']['id']).to eq(user.id)
      end
    end
  end
end<|MERGE_RESOLUTION|>--- conflicted
+++ resolved
@@ -1351,14 +1351,8 @@
             post "/session.json", params: {
               login: user.username,
               password: 'myawesomepassword',
-<<<<<<< HEAD
-              security_key_credential: {},
-              second_factor_token: '99999999',
-              second_factor_method: UserSecondFactor.methods[:totp]
-=======
               second_factor_token: '99999999',
               second_factor_method: UserSecondFactor.methods[:security_key]
->>>>>>> cca654fc
             }
 
             expect(response.status).to eq(200)
@@ -1366,11 +1360,7 @@
             response_body = JSON.parse(response.body)
             expect(response_body["failed"]).to eq("FAILED")
             expect(response_body['error']).to eq(I18n.t(
-<<<<<<< HEAD
-              'login.invalid_second_factor_code'
-=======
               'login.invalid_security_key'
->>>>>>> cca654fc
             ))
           end
         end
@@ -1380,11 +1370,7 @@
             post "/session.json", params: {
               login: user.username,
               password: 'myawesomepassword',
-<<<<<<< HEAD
-              security_key_credential: {
-=======
               second_factor_token: {
->>>>>>> cca654fc
                 signature: 'bad_sig',
                 clientData: 'bad_clientData',
                 credentialId: 'bad_credential_id',
@@ -1408,11 +1394,7 @@
             post "/session.json", params: {
               login: user.username,
               password: 'myawesomepassword',
-<<<<<<< HEAD
-              security_key_credential: valid_security_key_auth_post_data,
-=======
               second_factor_token: valid_security_key_auth_post_data,
->>>>>>> cca654fc
               second_factor_method: UserSecondFactor.methods[:security_key]
             }
 
@@ -1434,11 +1416,7 @@
             post "/session.json", params: {
               login: user.username,
               password: 'myawesomepassword',
-<<<<<<< HEAD
-              security_key_credential: valid_security_key_auth_post_data,
-=======
               second_factor_token: valid_security_key_auth_post_data,
->>>>>>> cca654fc
               second_factor_method: UserSecondFactor.methods[:security_key]
             }
 
@@ -1447,11 +1425,7 @@
             response_body = JSON.parse(response.body)
             expect(response_body["failed"]).to eq("FAILED")
             expect(JSON.parse(response.body)['error']).to eq(I18n.t(
-<<<<<<< HEAD
-              'login.invalid_second_factor_code'
-=======
               'login.not_enabled_second_factor_method'
->>>>>>> cca654fc
             ))
           end
         end
