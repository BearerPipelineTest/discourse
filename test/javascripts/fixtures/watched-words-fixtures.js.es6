export default {
  "/admin/logs/watched_words.json": {
    actions: ["block", "censor", "require_approval", "flag"],
    words: [
      { id: 1, word: "liquorice", action: "block" },
      { id: 2, word: "anise", action: "block" },
      { id: 3, word: "pyramid", action: "flag" },
      { id: 4, word: "scheme", action: "flag" },
      { id: 5, word: "coupon", action: "require_approval" },
      { id: 6, word: '<img src="x">', action: "block" }
<<<<<<< HEAD
    ]
=======
    ],
    compiled_regular_expressions: {}
>>>>>>> baba1cc0
  }
};<|MERGE_RESOLUTION|>--- conflicted
+++ resolved
@@ -8,11 +8,7 @@
       { id: 4, word: "scheme", action: "flag" },
       { id: 5, word: "coupon", action: "require_approval" },
       { id: 6, word: '<img src="x">', action: "block" }
-<<<<<<< HEAD
-    ]
-=======
     ],
     compiled_regular_expressions: {}
->>>>>>> baba1cc0
   }
 };