--- conflicted
+++ resolved
@@ -158,10 +158,6 @@
         !!(!has_auth_cookie? && get? && no_cache_bypass)
       end
 
-<<<<<<< HEAD
-      def cached(env = {})
-        if body = $redis.get(cache_key_body)
-=======
       def compress(val)
         if val && GlobalSetting.compress_anon_cache
           require "lz4-ruby" if !defined?(LZ4)
@@ -182,7 +178,6 @@
 
       def cached(env = {})
         if body = decompress($redis.get(cache_key_body))
->>>>>>> e90636ea
           if other = $redis.get(cache_key_other)
             other = JSON.parse(other)
             if req_params = other[1].delete(ADP)
@@ -201,11 +196,8 @@
       #  that fills it up, this avoids a herd killing you, we can probably do this using a job or redis tricks
       #  but coordinating this is tricky
       def cache(result, env = {})
-<<<<<<< HEAD
-=======
         return result if GlobalSetting.anon_cache_store_threshold == 0
 
->>>>>>> e90636ea
         status, headers, response = result
 
         if status == 200 && cache_duration
@@ -239,11 +231,7 @@
             }
           end
 
-<<<<<<< HEAD
-          $redis.setex(cache_key_body,  cache_duration, parts.join)
-=======
           $redis.setex(cache_key_body,  cache_duration, compress(parts.join))
->>>>>>> e90636ea
           $redis.setex(cache_key_other, cache_duration, [status, headers_stripped].to_json)
 
           headers["X-Discourse-Cached"] = "store"
