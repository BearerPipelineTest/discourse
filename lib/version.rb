module Discourse
  # work around reloader
  unless defined? ::Discourse::VERSION
    module VERSION #:nodoc:
      MAJOR = 1
      MINOR = 8
      TINY  = 0
<<<<<<< HEAD
      PRE   = 'beta6'
=======
      PRE   = 'beta7'
>>>>>>> a97fe5da

      STRING = [MAJOR, MINOR, TINY, PRE].compact.join('.')
    end
  end

  def self.has_needed_version?(current, needed)
    current_split = current.split('.')
    needed_split = needed.split('.')

    (0..[current_split.size, needed_split.size].max).each do |idx|
      current_str = current_split[idx] || ''

      c0 = (needed_split[idx] || '').sub('beta', '').to_i
      c1 = (current_str || '').sub('beta', '').to_i

      # beta is less than stable
      return false if current_str.include?('beta') && (c0 == 0) && (c1 > 0)

      return true if c1 > c0
      return false if c0 > c1
    end

    true
  end
end<|MERGE_RESOLUTION|>--- conflicted
+++ resolved
@@ -5,11 +5,7 @@
       MAJOR = 1
       MINOR = 8
       TINY  = 0
-<<<<<<< HEAD
-      PRE   = 'beta6'
-=======
       PRE   = 'beta7'
->>>>>>> a97fe5da
 
       STRING = [MAJOR, MINOR, TINY, PRE].compact.join('.')
     end
