require 'socket'
require 'ipaddr'
require 'excon'
require 'rate_limiter'
require 'url_helper'

# Determine the final endpoint for a Web URI, following redirects
class FinalDestination

<<<<<<< HEAD
  attr_reader :status
  attr_reader :cookie
=======
  def self.clear_https_cache!(domain)
    key = redis_https_key(domain)
    $redis.without_namespace.del(key)
  end

  def self.cache_https_domain(domain)
    key = redis_https_key(domain)
    $redis.without_namespace.setex(key, "1", 1.day.to_i).present?
  end

  def self.is_https_domain?(domain)
    key = redis_https_key(domain)
    $redis.without_namespace.get(key).present?
  end

  def self.redis_https_key(domain)
    "HTTPS_DOMAIN_#{domain}"
  end

  attr_reader :status, :cookie, :status_code

  def initialize(url, opts = nil)
    @url = url
    @uri =
      begin
        URI(escape_url) if @url
      rescue URI::InvalidURIError
      end
>>>>>>> df163cbf

    @opts = opts || {}
    @force_get_hosts = @opts[:force_get_hosts] || []
    @opts[:max_redirects] ||= 5
    @opts[:lookup_ip] ||= lambda do |host|
      begin
        FinalDestination.lookup_ip(host)
      end
    end
    @ignored = [Discourse.base_url_no_prefix] + (@opts[:ignore_redirects] || [])
    @limit = @opts[:max_redirects]
    @status = :ready
<<<<<<< HEAD
    @cookie = nil
=======
    @http_verb = @force_get_hosts.any? { |host| hostname_matches?(host) } ? :get : :head
    @cookie = nil
    @limited_ips = []
    @verbose = @opts[:verbose] || false
>>>>>>> df163cbf
  end

  def self.connection_timeout
    20
  end

  def redirected?
    @limit < @opts[:max_redirects]
  end

  def request_headers
    result = {
      "User-Agent" => "Mozilla/5.0 (Windows NT 6.2; Win64; x64) AppleWebKit/537.36 (KHTML, like Gecko) Chrome/58.0.3029.110 Safari/537.36",
<<<<<<< HEAD
      "Accept" => "text/html",
=======
      "Accept" => "*/*",
>>>>>>> df163cbf
      "Host" => @uri.hostname
    }

    result['cookie'] = @cookie if @cookie

    result
  end

  def small_get(headers)
    Net::HTTP.start(@uri.host, @uri.port, use_ssl: @uri.is_a?(URI::HTTPS)) do |http|
      http.open_timeout = FinalDestination.connection_timeout
      http.read_timeout = FinalDestination.connection_timeout
<<<<<<< HEAD

      request = Net::HTTP::Get.new(@uri.request_uri, headers)
      http.request(request) do |response|
        return response
      end
=======
      http.request_get(@uri.request_uri, headers)
>>>>>>> df163cbf
    end
  end

  def resolve
    if @uri && @uri.port == 80 && FinalDestination.is_https_domain?(@uri.hostname)
      @uri.scheme = "https"
      @uri = URI(@uri.to_s)
    end

    if @limit < 0
      @status = :too_many_redirects
      log(:warn, "FinalDestination could not resolve URL (too many redirects): #{@uri}") if @verbose
      return nil
    end

    @ignored.each do |host|
      if hostname_matches?(host)
        @status = :resolved
        return @uri
      end
    end

    unless validate_uri
      log(:warn, "FinalDestination could not resolve URL (invalid URI): #{@uri}") if @verbose
      return nil
    end

<<<<<<< HEAD
    # Always allow current base url
    if hostname_matches?(Discourse.base_url_no_prefix)
      @status = :resolved
      return @uri
    end

    return nil unless validate_uri
    headers = request_headers
    response = Excon.head(
=======
    headers = request_headers
    response = Excon.public_send(@http_verb,
>>>>>>> df163cbf
      @uri.to_s,
      read_timeout: FinalDestination.connection_timeout,
      headers: headers
    )

    location = nil
<<<<<<< HEAD
=======
    headers = nil

    response_status = response.status.to_i

>>>>>>> df163cbf
    case response.status
    when 200
      @status = :resolved
      return @uri
<<<<<<< HEAD
    when 405, 501
      get_response = small_get(headers)

      if get_response.code.to_i == 200
=======
    when 405, 406, 409, 501
      get_response = small_get(request_headers)

      response_status = get_response.code.to_i
      if response_status == 200
>>>>>>> df163cbf
        @status = :resolved
        return @uri
      end

<<<<<<< HEAD
      if cookie_val = get_response.get_fields('set-cookie')
        @cookie = cookie_val.join
      end

      if location_val = get_response.get_fields('location')
        location = location_val.join
      end
    else
      response.headers.each do |k, v|
        case k.downcase
        when 'set-cookie' then @cookie = v
        when 'location' then location = v
        end
      end
=======
      headers = {}
      if cookie_val = get_response.get_fields('set-cookie')
        headers['set-cookie'] = cookie_val.join
      end

      # TODO this is confusing why grap location for anything not
      # between 300-400 ?
      if location_val = get_response.get_fields('location')
        headers['location'] = location_val.join
      end
    end

    unless headers
      headers = {}
      response.headers.each do |k, v|
        headers[k.to_s.downcase] = v
      end
    end

    if (300..399).include?(response_status)
      location = headers["location"]
    end

    if set_cookie = headers["set-cookie"]
      @cookie = set_cookie
>>>>>>> df163cbf
    end

    if location
      old_port = @uri.port

      location = "#{@uri.scheme}://#{@uri.host}#{location}" if location[0] == "/"
      @uri = URI(location) rescue nil
      @limit -= 1

      # https redirect, so just cache that whole new domain is https
      if old_port == 80 && @uri.port == 443 && (URI::HTTPS === @uri)
        FinalDestination.cache_https_domain(@uri.hostname)
      end

      return resolve
    end

    # this is weird an exception seems better
    @status = :failure
    @status_code = response.status

    log(:warn, "FinalDestination could not resolve URL (status #{response.status}): #{@uri}") if @verbose
    nil
  rescue Excon::Errors::Timeout
    log(:warn, "FinalDestination could not resolve URL (timeout): #{@uri}") if @verbose
    nil
  end

  def validate_uri
    validate_uri_format && is_dest_valid?
  end

  def validate_uri_format
    return false unless @uri
    return false unless ['https', 'http'].include?(@uri.scheme)
    return false if @uri.scheme == 'http' && @uri.port != 80
    return false if @uri.scheme == 'https' && @uri.port != 443

    # Disallow IP based crawling
    (IPAddr.new(@uri.hostname) rescue nil).nil?
  end

  def hostname_matches?(url)
    @uri && url.present? && @uri.hostname == (URI(url) rescue nil)&.hostname
  end
<<<<<<< HEAD

  def is_dest_valid?
=======

  def is_dest_valid?

    return false unless @uri && @uri.host

    # Whitelisted hosts
    return true if hostname_matches?(SiteSetting.Upload.s3_cdn_url) ||
      hostname_matches?(GlobalSetting.try(:cdn_url)) ||
      hostname_matches?(Discourse.base_url_no_prefix)
>>>>>>> df163cbf

    if SiteSetting.whitelist_internal_hosts.present?
      SiteSetting.whitelist_internal_hosts.split('|').each do |h|
        return true if @uri.hostname.downcase == h.downcase
      end
    end

    # Whitelisted hosts
    return true if hostname_matches?(SiteSetting.s3_cdn_url) ||
      hostname_matches?(GlobalSetting.try(:cdn_url)) ||
      hostname_matches?(Discourse.base_url_no_prefix)

    address_s = @opts[:lookup_ip].call(@uri.hostname)
    return false unless address_s

    address = IPAddr.new(address_s)

    if private_ranges.any? { |r| r === address }
      @status = :invalid_address
      return false
    end

    # Rate limit how often this IP can be crawled
    if !@opts[:skip_rate_limit] && !@limited_ips.include?(address)
      @limited_ips << address
      RateLimiter.new(nil, "crawl-destination-ip:#{address_s}", 1000, 1.hour).performed!
    end

    true
  rescue RateLimiter::LimitExceeded
    false
  end

  def escape_url
    UrlHelper.escape_uri(
      CGI.unescapeHTML(@url),
      Regexp.new("[^#{URI::PATTERN::UNRESERVED}#{URI::PATTERN::RESERVED}#]")
    )
  end

  def private_ranges
    FinalDestination.standard_private_ranges +
      SiteSetting.blacklist_ip_blocks.split('|').map { |r| IPAddr.new(r) rescue nil }.compact
  end

  def log(log_level, message)
    # blacklist 404 on gravatar.com
    return if @status_code == 404 && @uri.hostname["gravatar.com"]

    Rails.logger.public_send(
      log_level,
      "#{RailsMultisite::ConnectionManagement.current_db}: #{message}"
    )
  end

  def self.standard_private_ranges
    @private_ranges ||= [
      IPAddr.new('127.0.0.1'),
      IPAddr.new('172.16.0.0/12'),
      IPAddr.new('192.168.0.0/16'),
      IPAddr.new('10.0.0.0/8'),
      IPAddr.new('fc00::/7')
    ]
  end

  def self.lookup_ip(host)
    # TODO clean this up in the test suite, cause it is a mess
    # if Rails.env == "test"
    #   STDERR.puts "WARNING FinalDestination.lookup_ip was called with host: #{host}, this is network call that should be mocked"
    # end
    IPSocket::getaddress(host)
<<<<<<< HEAD
=======
  rescue SocketError
    nil
>>>>>>> df163cbf
  end

end<|MERGE_RESOLUTION|>--- conflicted
+++ resolved
@@ -7,10 +7,6 @@
 # Determine the final endpoint for a Web URI, following redirects
 class FinalDestination
 
-<<<<<<< HEAD
-  attr_reader :status
-  attr_reader :cookie
-=======
   def self.clear_https_cache!(domain)
     key = redis_https_key(domain)
     $redis.without_namespace.del(key)
@@ -39,7 +35,6 @@
         URI(escape_url) if @url
       rescue URI::InvalidURIError
       end
->>>>>>> df163cbf
 
     @opts = opts || {}
     @force_get_hosts = @opts[:force_get_hosts] || []
@@ -52,14 +47,10 @@
     @ignored = [Discourse.base_url_no_prefix] + (@opts[:ignore_redirects] || [])
     @limit = @opts[:max_redirects]
     @status = :ready
-<<<<<<< HEAD
-    @cookie = nil
-=======
     @http_verb = @force_get_hosts.any? { |host| hostname_matches?(host) } ? :get : :head
     @cookie = nil
     @limited_ips = []
     @verbose = @opts[:verbose] || false
->>>>>>> df163cbf
   end
 
   def self.connection_timeout
@@ -73,11 +64,7 @@
   def request_headers
     result = {
       "User-Agent" => "Mozilla/5.0 (Windows NT 6.2; Win64; x64) AppleWebKit/537.36 (KHTML, like Gecko) Chrome/58.0.3029.110 Safari/537.36",
-<<<<<<< HEAD
-      "Accept" => "text/html",
-=======
       "Accept" => "*/*",
->>>>>>> df163cbf
       "Host" => @uri.hostname
     }
 
@@ -90,15 +77,7 @@
     Net::HTTP.start(@uri.host, @uri.port, use_ssl: @uri.is_a?(URI::HTTPS)) do |http|
       http.open_timeout = FinalDestination.connection_timeout
       http.read_timeout = FinalDestination.connection_timeout
-<<<<<<< HEAD
-
-      request = Net::HTTP::Get.new(@uri.request_uri, headers)
-      http.request(request) do |response|
-        return response
-      end
-=======
       http.request_get(@uri.request_uri, headers)
->>>>>>> df163cbf
     end
   end
 
@@ -126,69 +105,31 @@
       return nil
     end
 
-<<<<<<< HEAD
-    # Always allow current base url
-    if hostname_matches?(Discourse.base_url_no_prefix)
-      @status = :resolved
-      return @uri
-    end
-
-    return nil unless validate_uri
-    headers = request_headers
-    response = Excon.head(
-=======
     headers = request_headers
     response = Excon.public_send(@http_verb,
->>>>>>> df163cbf
       @uri.to_s,
       read_timeout: FinalDestination.connection_timeout,
       headers: headers
     )
 
     location = nil
-<<<<<<< HEAD
-=======
     headers = nil
 
     response_status = response.status.to_i
 
->>>>>>> df163cbf
     case response.status
     when 200
       @status = :resolved
       return @uri
-<<<<<<< HEAD
-    when 405, 501
-      get_response = small_get(headers)
-
-      if get_response.code.to_i == 200
-=======
     when 405, 406, 409, 501
       get_response = small_get(request_headers)
 
       response_status = get_response.code.to_i
       if response_status == 200
->>>>>>> df163cbf
         @status = :resolved
         return @uri
       end
 
-<<<<<<< HEAD
-      if cookie_val = get_response.get_fields('set-cookie')
-        @cookie = cookie_val.join
-      end
-
-      if location_val = get_response.get_fields('location')
-        location = location_val.join
-      end
-    else
-      response.headers.each do |k, v|
-        case k.downcase
-        when 'set-cookie' then @cookie = v
-        when 'location' then location = v
-        end
-      end
-=======
       headers = {}
       if cookie_val = get_response.get_fields('set-cookie')
         headers['set-cookie'] = cookie_val.join
@@ -214,7 +155,6 @@
 
     if set_cookie = headers["set-cookie"]
       @cookie = set_cookie
->>>>>>> df163cbf
     end
 
     if location
@@ -260,10 +200,6 @@
   def hostname_matches?(url)
     @uri && url.present? && @uri.hostname == (URI(url) rescue nil)&.hostname
   end
-<<<<<<< HEAD
-
-  def is_dest_valid?
-=======
 
   def is_dest_valid?
 
@@ -273,7 +209,6 @@
     return true if hostname_matches?(SiteSetting.Upload.s3_cdn_url) ||
       hostname_matches?(GlobalSetting.try(:cdn_url)) ||
       hostname_matches?(Discourse.base_url_no_prefix)
->>>>>>> df163cbf
 
     if SiteSetting.whitelist_internal_hosts.present?
       SiteSetting.whitelist_internal_hosts.split('|').each do |h|
@@ -345,11 +280,8 @@
     #   STDERR.puts "WARNING FinalDestination.lookup_ip was called with host: #{host}, this is network call that should be mocked"
     # end
     IPSocket::getaddress(host)
-<<<<<<< HEAD
-=======
   rescue SocketError
     nil
->>>>>>> df163cbf
   end
 
 end