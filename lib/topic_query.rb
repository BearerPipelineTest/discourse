--- conflicted
+++ resolved
@@ -573,24 +573,13 @@
     result = Topic.includes(:tags, :allowed_users)
 
     if type == :group
-<<<<<<< HEAD
-      result = result
-        .includes(:allowed_users)
-        .joins("INNER JOIN topic_allowed_groups tag ON tag.topic_id = topics.id AND tag.group_id IN (SELECT id FROM groups WHERE LOWER(name) = '#{PG::Connection.escape_string(@options[:group_name].downcase)}')")
-=======
       result = result.joins(
         "INNER JOIN topic_allowed_groups tag ON tag.topic_id = topics.id AND tag.group_id IN (SELECT id FROM groups WHERE LOWER(name) = '#{PG::Connection.escape_string(@options[:group_name].downcase)}')"
       )
->>>>>>> c60084a8
 
       unless user.admin?
         result = result.joins("INNER JOIN group_users gu ON gu.group_id = tag.group_id AND gu.user_id = #{user.id.to_i}")
       end
-<<<<<<< HEAD
-
-      result
-=======
->>>>>>> c60084a8
     elsif type == :user
       result = result.where("topics.id IN (SELECT topic_id FROM topic_allowed_users WHERE user_id = #{user.id.to_i})")
     elsif type == :all
