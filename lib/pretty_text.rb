--- conflicted
+++ resolved
@@ -367,11 +367,7 @@
         unless uri.host.present? || href.start_with?('mailto')
           link["href"] = "#{site_uri}#{link['href']}"
         end
-<<<<<<< HEAD
-      rescue URI::InvalidURIError, URI::InvalidComponentError
-=======
       rescue URI::Error
->>>>>>> e64402cb
         # leave it
       end
     end
