require "edit_rate_limiter"
require 'post_locker'

class PostRevisor

  # Helps us track changes to a topic.
  #
  # It's passed to `track_topic_fields` callbacks so they can record if they
  # changed a value or not. This is needed for things like custom fields.
  class TopicChanges
    attr_reader :topic, :user

    def initialize(topic, user)
      @topic = topic
      @user = user
      @changed = {}
      @errored = false
    end

    def errored?
      @errored
    end

    def guardian
      @guardian ||= Guardian.new(@user)
    end

    def record_change(field_name, previous_val, new_val)
      return if previous_val == new_val
      diff[field_name] = [previous_val, new_val]
    end

    def check_result(res)
      @errored = true if !res
    end

    def diff
      @diff ||= {}
    end
  end

  POST_TRACKED_FIELDS = %w{raw cooked edit_reason user_id wiki post_type}

  attr_reader :category_changed

  def initialize(post, topic = nil)
    @post = post
    @topic = topic || post.topic
  end

  def self.tracked_topic_fields
    @@tracked_topic_fields ||= {}
    @@tracked_topic_fields
  end

  def self.track_topic_field(field, &block)
    tracked_topic_fields[field] = block

    # Define it in the serializer unless it already has been defined
    unless PostRevisionSerializer.instance_methods(false).include?("#{field}_changes".to_sym)
      PostRevisionSerializer.add_compared_field(field)
    end
  end

  # Fields we want to record revisions for by default
  track_topic_field(:title) do |tc, title|
    tc.record_change('title', tc.topic.title, title)
    tc.topic.title = title
  end

  track_topic_field(:category_id) do |tc, category_id|
<<<<<<< HEAD
    if tc.guardian.can_create_topic_on_category?(category_id)
=======
    if category_id == 0 || tc.guardian.can_create_topic_on_category?(category_id)
>>>>>>> dee9af28
      tc.record_change('category_id', tc.topic.category_id, category_id)
      tc.check_result(tc.topic.change_category_to_id(category_id))
    end
  end

  track_topic_field(:tags) do |tc, tags|
    if tc.guardian.can_tag_topics?
      prev_tags = tc.topic.tags.map(&:name)
      next if tags.blank? && prev_tags.blank?
      if !DiscourseTagging.tag_topic_by_names(tc.topic, tc.guardian, tags)
        tc.check_result(false)
        next
      end
      tc.record_change('tags', prev_tags, tags) unless prev_tags.sort == tags.sort
    end
  end

  track_topic_field(:tags_empty_array) do |tc, val|
    if val.present? && tc.guardian.can_tag_topics?
      prev_tags = tc.topic.tags.map(&:name)
      if !DiscourseTagging.tag_topic_by_names(tc.topic, tc.guardian, [])
        tc.check_result(false)
        next
      end
      tc.record_change('tags', prev_tags, nil)
    end
  end

  track_topic_field(:featured_link) do |topic_changes, featured_link|
    if SiteSetting.topic_featured_link_enabled &&
       topic_changes.guardian.can_edit_featured_link?(topic_changes.topic.category_id)

      topic_changes.record_change('featured_link', topic_changes.topic.featured_link, featured_link)
      topic_changes.topic.featured_link = featured_link
    end
  end

  # AVAILABLE OPTIONS:
  # - revised_at: changes the date of the revision
  # - force_new_version: bypass ninja-edit window
  # - bypass_rate_limiter:
  # - bypass_bump: do not bump the topic, even if last post
  # - skip_validations: ask ActiveRecord to skip validations
  # - skip_revision: do not create a new PostRevision record
  def revise!(editor, fields, opts = {})
    @editor = editor
    @fields = fields.with_indifferent_access
    @opts = opts

    @topic_changes = TopicChanges.new(@topic, editor)

    # some normalization
    @fields[:raw] = cleanup_whitespaces(@fields[:raw]) if @fields.has_key?(:raw)
    @fields[:user_id] = @fields[:user_id].to_i if @fields.has_key?(:user_id)
    @fields[:category_id] = @fields[:category_id].to_i if @fields.has_key?(:category_id)

    # always reset edit_reason unless provided
    @fields[:edit_reason] = nil unless @fields[:edit_reason].present?

    return false unless should_revise?

    @post.acting_user = @editor
    @topic.acting_user = @editor
    @revised_at = @opts[:revised_at] || Time.now
    @last_version_at = @post.last_version_at || Time.now

    @version_changed = false
    @post_successfully_saved = true

    @validate_post = true
    @validate_post = @opts[:validate_post] if @opts.has_key?(:validate_post)
    @validate_post = !@opts[:skip_validations] if @opts.has_key?(:skip_validations)

    @validate_topic = true
    @validate_topic = @opts[:validate_topic] if @opts.has_key?(:validate_topic)
    @validate_topic = !@opts[:validate_topic] if @opts.has_key?(:skip_validations)

    @skip_revision = false
    @skip_revision = @opts[:skip_revision] if @opts.has_key?(:skip_revision)

    old_raw = @post.raw

    Post.transaction do
      revise_post

      yield if block_given?
      # TODO: these callbacks are being called in a transaction
      # it is kind of odd, because the callback is called "before_edit"
      # but the post is already edited at this point
      # Trouble is that much of the logic of should I edit? is deeper
      # down so yanking this in front of the transaction will lead to
      # false positive.
      plugin_callbacks

      revise_topic
      advance_draft_sequence
    end

    # Lock the post by default if the appropriate setting is true
    if (
      SiteSetting.staff_edit_locks_post? &&
      !@post.wiki? &&
      @fields.has_key?('raw') &&
      @editor.staff? &&
      !@post.user.staff?
    )
      PostLocker.new(@post, @editor).lock
    end

    # We log staff edits to posts
    if @editor.staff? && @editor.id != @post.user.id && @fields.has_key?('raw')
      StaffActionLogger.new(@editor).log_post_edit(
        @post,
        old_raw: old_raw
      )
    end

    # WARNING: do not pull this into the transaction
    # it can fire events in sidekiq before the post is done saving
    # leading to corrupt state
    QuotedPost.extract_from(@post)
    post_process_post

    update_topic_word_counts
    alert_users
    publish_changes
    grant_badge

    TopicLink.extract_from(@post)

    successfully_saved_post_and_topic
  end

  def cleanup_whitespaces(raw)
    TextCleaner.normalize_whitespaces(raw).gsub(/\s+\z/, "")
  end

  def should_revise?
    post_changed? || topic_changed?
  end

  def post_changed?
    POST_TRACKED_FIELDS.each do |field|
      return true if @fields.has_key?(field) && @fields[field] != @post.send(field)
    end
    advance_draft_sequence
    false
  end

  def topic_changed?
    PostRevisor.tracked_topic_fields.keys.any? { |f| @fields.has_key?(f) }
  end

  def revise_post
    if should_create_new_version?
      revise_and_create_new_version
    else
      unless cached_original_raw
        self.original_raw = @post.raw
        self.original_cooked = @post.cooked
      end
      revise
    end
  end

  def should_create_new_version?
    return false if @skip_revision
    edited_by_another_user? || !ninja_edit? || owner_changed? || force_new_version?
  end

  def edited_by_another_user?
    @post.last_editor_id != @editor.id
  end

  def original_raw_key
    "original_raw_#{(@last_version_at.to_f * 1000).to_i}#{@post.id}"
  end

  def original_cooked_key
    "original_cooked_#{(@last_version_at.to_f * 1000).to_i}#{@post.id}"
  end

  def cached_original_raw
    @cached_original_raw ||= $redis.get(original_raw_key)
  end

  def cached_original_cooked
    @cached_original_cooked ||= $redis.get(original_cooked_key)
  end

  def original_raw
    cached_original_raw || @post.raw
  end

  def original_raw=(val)
    @cached_original_raw = val
    $redis.setex(original_raw_key, SiteSetting.editing_grace_period + 1, val)
  end

  def original_cooked=(val)
    @cached_original_cooked = val
    $redis.setex(original_cooked_key, SiteSetting.editing_grace_period + 1, val)
  end

  def diff_size(before, after)
    changes = 0
    ONPDiff.new(before, after).short_diff.each do |str, type|
      next if type == :common
      changes += str.length
    end
    changes
  end

  def ninja_edit?
    return false if @post.has_active_flag?
    return false if (@revised_at - @last_version_at) > SiteSetting.editing_grace_period.to_i

    if new_raw = @fields[:raw]

      max_diff = SiteSetting.editing_grace_period_max_diff.to_i
      if @editor.staff? || (@editor.trust_level > 1)
        max_diff = SiteSetting.editing_grace_period_max_diff_high_trust.to_i
      end

      if (original_raw.length - new_raw.length).abs > max_diff ||
        diff_size(original_raw, new_raw) > max_diff
        return false
      end
    end

    true
  end

  def owner_changed?
    @fields.has_key?(:user_id) && @fields[:user_id] != @post.user_id
  end

  def force_new_version?
    @opts[:force_new_version] == true
  end

  def revise_and_create_new_version
    @version_changed = true
    @post.version += 1
    @post.public_version += 1
    @post.last_version_at = @revised_at

    revise
    perform_edit
    bump_topic
  end

  def revise
    update_post
    update_topic if topic_changed?
    create_or_update_revision
  end

  USER_ACTIONS_TO_REMOVE ||= [UserAction::REPLY, UserAction::RESPONSE]

  def update_post
    if @fields.has_key?("user_id") && @fields["user_id"] != @post.user_id && @post.user_id != nil
      prev_owner = User.find(@post.user_id)
      new_owner = User.find(@fields["user_id"])

      # UserActionCreator will create new UserAction records for the new owner

      UserAction.where(target_post_id: @post.id)
        .where(user_id: prev_owner.id)
        .where(action_type: USER_ACTIONS_TO_REMOVE)
        .destroy_all

      if @post.post_number == 1
        UserAction.where(target_topic_id: @post.topic_id)
          .where(user_id: prev_owner.id)
          .where(action_type: UserAction::NEW_TOPIC)
          .destroy_all
      end
    end

    POST_TRACKED_FIELDS.each do |field|
      @post.send("#{field}=", @fields[field]) if @fields.has_key?(field)
    end

    @post.last_editor_id = @editor.id
    @post.word_count     = @fields[:raw].scan(/[[:word:]]+/).size if @fields.has_key?(:raw)
    @post.self_edits    += 1 if self_edit?

    remove_flags_and_unhide_post

    @post.extract_quoted_post_numbers

    @post_successfully_saved = @post.save(validate: @validate_post)
    @post.save_reply_relationships

    # post owner changed
    if prev_owner && new_owner && prev_owner != new_owner
      likes = UserAction.where(target_post_id: @post.id)
        .where(user_id: prev_owner.id)
        .where(action_type: UserAction::WAS_LIKED)
        .update_all(user_id: new_owner.id)

      private_message = @post.topic.private_message?

      prev_owner_user_stat = prev_owner.user_stat
      unless private_message
        prev_owner_user_stat.post_count -= 1 if @post.post_type == Post.types[:regular]
        prev_owner_user_stat.topic_count -= 1 if @post.is_first_post?
        prev_owner_user_stat.likes_received -= likes
      end
      prev_owner_user_stat.update_topic_reply_count

      if @post.created_at == prev_owner.user_stat.first_post_created_at
        prev_owner_user_stat.first_post_created_at = prev_owner.posts.order('created_at ASC').first.try(:created_at)
      end

      prev_owner_user_stat.save!

      new_owner_user_stat = new_owner.user_stat
      unless private_message
        new_owner_user_stat.post_count += 1 if @post.post_type == Post.types[:regular]
        new_owner_user_stat.topic_count += 1 if @post.is_first_post?
        new_owner_user_stat.likes_received += likes
      end
      new_owner_user_stat.update_topic_reply_count
      new_owner_user_stat.save!
    end
  end

  def self_edit?
    @editor == @post.user
  end

  def remove_flags_and_unhide_post
    return unless editing_a_flagged_and_hidden_post?

    flaggers = []
    @post.post_actions.where(post_action_type_id: PostActionType.flag_types_without_custom.values).each do |action|
      flaggers << action.user if action.user
      action.remove_act!(Discourse.system_user)
    end

    @post.unhide!
    PostActionNotifier.after_post_unhide(@post, flaggers)
  end

  def editing_a_flagged_and_hidden_post?
    self_edit? &&
    @post.hidden &&
    @post.hidden_reason_id == Post.hidden_reasons[:flag_threshold_reached]
  end

  def update_topic
    Topic.transaction do
      PostRevisor.tracked_topic_fields.each do |f, cb|
        if !@topic_changes.errored? && @fields.has_key?(f)
          cb.call(@topic_changes, @fields[f])
        end
      end

      unless @topic_changes.errored?
        @topic_changes.check_result(@topic.save(validate: @validate_topic))
      end
    end
  end

  def create_or_update_revision
    return if @skip_revision
    # don't create an empty revision if something failed
    return unless successfully_saved_post_and_topic
    @version_changed ? create_revision : update_revision
  end

  def create_revision
    modifications = post_changes.merge(@topic_changes.diff)

    if modifications["raw"]
      modifications["raw"][0] = cached_original_raw || modifications["raw"][0]
    end

    if modifications["cooked"]
      modifications["cooked"][0] = cached_original_cooked || modifications["cooked"][0]
    end

    PostRevision.create!(
      user_id: @post.last_editor_id,
      post_id: @post.id,
      number: @post.version,
      modifications: modifications
    )
  end

  def update_revision
    return unless revision = PostRevision.find_by(post_id: @post.id, number: @post.version)
    revision.user_id = @post.last_editor_id
    modifications = post_changes.merge(@topic_changes.diff)

    modifications.each_key do |field|
      if revision.modifications.has_key?(field)
        old_value = revision.modifications[field][0].to_s
        new_value = modifications[field][1].to_s
        if old_value != new_value
          revision.modifications[field] = [old_value, new_value]
        else
          revision.modifications.delete(field)
        end
      else
        revision.modifications[field] = modifications[field]
      end
    end
    # should probably do this before saving the post!
    if revision.modifications.empty?
      revision.destroy
      @post.version -= 1
      @post.public_version -= 1
      @post.save
    else
      revision.save
    end
  end

  def post_changes
    @post.previous_changes.slice(*POST_TRACKED_FIELDS)
  end

  def perform_edit
    return if bypass_rate_limiter?
    EditRateLimiter.new(@editor).performed!
  end

  def bypass_rate_limiter?
    @opts[:bypass_rate_limiter] == true
  end

  def bump_topic
    return if bypass_bump? || !is_last_post?
    @topic.update_column(:bumped_at, Time.now)
    TopicTrackingState.publish_latest(@topic)
  end

  def bypass_bump?
    !@post_successfully_saved || @topic_changes.errored? || @opts[:bypass_bump] == true
  end

  def is_last_post?
    !Post.where(topic_id: @topic.id)
      .where("post_number > ?", @post.post_number)
      .exists?
  end

  def plugin_callbacks
    DiscourseEvent.trigger(:before_edit_post, @post)
    DiscourseEvent.trigger(:validate_post, @post)
  end

  def revise_topic
    return unless @post.is_first_post?

    update_topic_excerpt
    update_category_description
  end

  def update_topic_excerpt
    excerpt = @post.excerpt_for_topic
    @topic.update_column(:excerpt, excerpt)
    if @topic.archetype == "banner"
      ApplicationController.banner_json_cache.clear
    end
  end

  def update_category_description
    return unless category = Category.find_by(topic_id: @topic.id)

    doc = Nokogiri::HTML.fragment(@post.cooked)
    doc.css("img").remove

    if html = doc.css("p").first&.inner_html&.strip
      new_description = html unless html.starts_with?(Category.post_template[0..50])
      category.update_column(:description, new_description)
      @category_changed = category
    else
      @post.errors[:base] << I18n.t("category.errors.description_incomplete")
    end
  end

  def advance_draft_sequence
    @post.advance_draft_sequence
  end

  def post_process_post
    @post.invalidate_oneboxes = true
    @post.trigger_post_process
    DiscourseEvent.trigger(:post_edited, @post, self.topic_changed?)
  end

  def update_topic_word_counts
    Topic.exec_sql("UPDATE topics
                    SET word_count = (
                      SELECT SUM(COALESCE(posts.word_count, 0))
                      FROM posts
                      WHERE posts.topic_id = :topic_id
                    )
                    WHERE topics.id = :topic_id", topic_id: @topic.id)
  end

  def alert_users
    return if @editor.id == Discourse::SYSTEM_USER_ID
    Jobs.enqueue(:post_alert, post_id: @post.id)
  end

  def publish_changes
    options =
      if !@topic_changes.diff.empty? && !@topic_changes.errored?
        { reload_topic: true }
      else
        {}
      end

    @post.publish_change_to_clients!(:revised, options)
  end

  def grant_badge
    BadgeGranter.queue_badge_grant(Badge::Trigger::PostRevision, post: @post)
  end

  def successfully_saved_post_and_topic
    @post_successfully_saved && !@topic_changes.errored?
  end

end<|MERGE_RESOLUTION|>--- conflicted
+++ resolved
@@ -69,11 +69,7 @@
   end
 
   track_topic_field(:category_id) do |tc, category_id|
-<<<<<<< HEAD
-    if tc.guardian.can_create_topic_on_category?(category_id)
-=======
     if category_id == 0 || tc.guardian.can_create_topic_on_category?(category_id)
->>>>>>> dee9af28
       tc.record_change('category_id', tc.topic.category_id, category_id)
       tc.check_result(tc.topic.change_category_to_id(category_id))
     end
