--- conflicted
+++ resolved
@@ -79,73 +79,6 @@
       @success ? log("[SUCCESS]") : log("[FAILED]")
     end
 
-<<<<<<< HEAD
-    ### The methods listed below are public just for testing purposes.
-    ### This is not a good practice, but we need to be sure that our new compression API will work.
-
-    attr_reader :tmp_directory
-
-    def ensure_directory_exists(directory)
-      log "Making sure #{directory} exists..."
-      FileUtils.mkdir_p(directory)
-    end
-
-    def copy_archive_to_tmp_directory
-      if @store.remote?
-        log "Downloading archive to tmp directory..."
-        failure_message = "Failed to download archive to tmp directory."
-      else
-        log "Copying archive to tmp directory..."
-        failure_message = "Failed to copy archive to tmp directory."
-      end
-
-      @store.download_file(@filename, @archive_filename, failure_message)
-    end
-
-    def decompress_archive
-      return unless @is_archive
-
-      log "Unzipping archive, this may take a while..."
-
-      pipeline = Compression::Pipeline.new([Compression::Tar.new, Compression::Gzip.new])
-
-      unzipped_path = pipeline.decompress(@tmp_directory, @archive_filename, available_size)
-      pipeline.strip_directory(unzipped_path, @tmp_directory)
-    end
-
-    def extract_metadata
-      metadata_path = File.join(@tmp_directory, BackupRestore::METADATA_FILE)
-      @metadata = if File.exists?(metadata_path)
-        data = JSON.parse File.read(metadata_path)
-        raise "Failed to load metadata file." if !data
-        data
-      else
-        log "No metadata file to extract."
-        if @filename =~ /-#{BackupRestore::VERSION_PREFIX}(\d{14})/
-          { "version" => Regexp.last_match[1].to_i }
-        else
-          raise "Migration version is missing from the filename."
-        end
-      end
-    end
-
-    def extract_dump
-      @dump_filename =
-        if @is_archive
-          # For backwards compatibility
-          old_dump_path = File.join(@tmp_directory, BackupRestore::OLD_DUMP_FILE)
-          File.exists?(old_dump_path) ? old_dump_path : File.join(@tmp_directory, BackupRestore::DUMP_FILE)
-        else
-          File.join(@tmp_directory, @filename)
-        end
-
-      log "Extracting dump file..."
-
-      Compression::Gzip.new.decompress(@tmp_directory, @dump_filename, available_size)
-    end
-
-=======
->>>>>>> cca654fc
     protected
 
     def ensure_restore_is_enabled
