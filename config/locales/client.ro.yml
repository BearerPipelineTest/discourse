--- conflicted
+++ resolved
@@ -1055,11 +1055,7 @@
       button_help: "Ajutor"
     email_login:
       complete_username_not_found: "Nici un cont nu se potriveşte cu utilizatorul <b>%{username}</b>"
-<<<<<<< HEAD
-      complete_email_not_found: "Nici un cont nu se potrivește cu adresa  <b>%{email}</b>"
-=======
       complete_email_not_found: "Nici un cont nu se potrivește cu adresa <b>%{email}</b>"
->>>>>>> baba1cc0
       confirm_title: "Continuă la %{site_name}"
     login:
       title: "Autentificare"
