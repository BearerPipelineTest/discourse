--- conflicted
+++ resolved
@@ -181,10 +181,7 @@
     group_mentions: "Neueste Nennungen von %{group_name}"
     user_posts: "Neueste Beiträge von @%{username}"
     user_topics: "Neueste Themen von @%{username}"
-<<<<<<< HEAD
-=======
     tag: "Themen mit Schlagwörtern"
->>>>>>> f1bfc74e
   too_late_to_edit: "Dieser Beitrag wurde vor zu langer Zeit erstellt. Er kann nicht mehr bearbeitet oder gelöscht werden."
   revert_version_same: "Die aktuelle Version entspricht der Version, zu der du zurückkehren möchtest."
   excerpt_image: "Bild"
@@ -378,11 +375,7 @@
       create_like: "Du hast die maximale Anzahl „Gefällt mir“ für heute erreicht. Bitte warte %{time_left}, bis Du es wieder versuchst."
       create_bookmark: "Du hast die maximale Anzahl an Lesezeichen für heute erreicht. Bitte warte %{time_left}, bis Du es wieder versuchst."
       edit_post: "Du hast die maximale Anzahl an Änderungen für heute erreicht. Bitte warte %{time_left}, bis Du es wieder versuchst."
-<<<<<<< HEAD
-      live_post_counts: "Du forderst die Live-Anzahl der Antworten zu schnell an. Bitte warte %{time_left}, bis Du es wieder versuchst."
-=======
       live_post_counts: "Du forderst die Live-Anzahl der Antworten zu schnell neu an. Bitte warte %{time_left}, bis du es wieder versuchst."
->>>>>>> f1bfc74e
       unsubscribe_via_email: "Du hast die maximale Anzahl an Abbestell-E-Mails für heute erreicht. Bitte warte %{time_left}, vor einem neuen Versuch."
       topic_invitations_per_day: "Du hast die maximale Zahl an neuen Thema-Einladungen für heute erreicht. Bitte warte %{time_left}, bis Du es wieder versuchst."
     hours:
@@ -669,15 +662,9 @@
       xaxis: "Tag"
       yaxis: "Seitenaufrufe insgesamt"
     page_view_logged_in_mobile_reqs:
-<<<<<<< HEAD
-      title: "API-Anfragen von angemeldeten Benutzern"
-      xaxis: "Tag"
-      yaxis: "Mobile API-Anfragen von angemeldeten Benutzern"
-=======
       title: "Seitenaufrufe durch angemeldete Benutzer"
       xaxis: "Tag"
       yaxis: "Mobile Seitenaufrufe"
->>>>>>> f1bfc74e
     page_view_anon_mobile_reqs:
       title: "Anonyme Seitenaufrufe"
       xaxis: "Tag"
@@ -720,10 +707,6 @@
       yaxis: "Anzahl der Besuche"
   dashboard:
     rails_env_warning: "Dein Server läuft im %{env}-Modus."
-<<<<<<< HEAD
-    ruby_version_warning: "Du verwendest eine Version von Ruby 2.0.0, die für Probleme bekannt ist. Aktualisiere auf Patchlevel 247 oder höher."
-=======
->>>>>>> f1bfc74e
     host_names_warning: "Deine config/database.yml-Datei verwendet localhost als Hostname. Trage hier den Hostnamen deiner Website ein."
     gc_warning: 'Dein Server verwendet die Standardparameter für Rubys Garbage-Collector, die nicht optimal sind. Lese dieses Thema über Performanzeinstellungen (en): <a href="http://meta.discourse.org/t/tuning-ruby-and-rails-for-discourse/4126">Tuning Ruby and Rails for Discourse</a>.'
     sidekiq_warning: 'Sidekiq läuft nicht. Viele Aufgaben, wie zum Beispiel das Versenden von E-Mails, werden asynchron durch Sidekiq ausgeführt. Bitte stell sicher, dass mindestens ein Sidekiq-Prozess läuft. <a href="https://github.com/mperham/sidekiq">Mehr über Sidekiq erfährst du hier (en)</a>.'
@@ -800,52 +783,27 @@
     post_onebox_maxlength: "Maximale Länge eines Onebox-Discourse-Beitrags in Zeichen."
     onebox_domains_whitelist: "Liste von Domains, deren Inhalte für Oneboxen erlaubt sind; diese Domains sollten OpenGraph oder oEmbed unterstützen. Teste ihre Kompatibilität unter http://iframely.com/debug"
     logo_url: "Das Logo oben links auf deiner Site sollte eine breite, rechteckige Form haben. Wenn du kein Logo auswählst, wird stattdessen `title` angezeigt."
-<<<<<<< HEAD
-    digest_logo_url: "Alternatives Logo, welches oben in der E-Mail Kurzfassung angezeigt wird (sollte eine breite, rechteckige Form haben). Wenn du kein Logo auswählst, wird stattdessen das `logo_url` verwendet. "
-    logo_small_url: "Dein Logo in klein für die obere linke Seite deiner Website, in Form eines rechteckigen Quadrates. Es wird angezeigt, wenn der Benutzer scrollt. Wenn du dieses Feld frei lässt, wird stattdessen ein Haus-Symbol angezeigt."
-    favicon_url: "Das Favicon deiner Site. Besuche http://en.wikipedia.org/wiki/Favicon um weitere Informationen zu erhalten. Damit das Favicon korrekt über einen CDN-Service funktioniert, muss es eine .png Datei sein."
-=======
     digest_logo_url: "Das alternative Logo oben in den E-Mail-Zusammenfassungen deiner Webseite. Sollte eine breite, rechteckige Form haben. Sollte kein SVG-Bild sein. Wenn leer, wird `logo_url` verwendet."
     logo_small_url: "Dein Logo in klein für die obere linke Seite deiner Website, in Form eines rechteckigen Quadrates. Es wird angezeigt, wenn der Benutzer scrollt. Wenn du dieses Feld frei lässt, wird stattdessen ein Haus-Symbol angezeigt."
     favicon_url: "Das Favicon deiner Site. Besuche http://de.wikipedia.org/wiki/Favicon um weitere Informationen zu erhalten. Damit das Favicon korrekt über einen CDN-Service funktioniert, muss es eine .png Datei sein."
->>>>>>> f1bfc74e
     mobile_logo_url: "Das fixierte Logo in der oberen linken Hälfte der mobilen Siteversion. Es sollte eine quadratische Form haben. Wenn du dieses Feld frei lässt, wird `logo_url` benutzt. Z.B. http://example.com/uploads/default/logo.png"
     apple_touch_icon_url: "Icon für berührungsempfindliche Apple-Geräte. Empfohlene Grösse ist 144px auf 144px."
     notification_email: "Die E-Mail-Adresse die als \"From:\" Absender aller wichtiger System-E-Mails benutzt wird. Die benutzte Domain sollte über korrekte SPF, DKIM und PTR Einträge verfügen, damit E-Mails sicher zugestellt werden können."
     email_custom_headers: "Eine durch senkrechte Striche getrennte Liste von eigenen E-Mail Headerzeilen"
     email_subject: "Format der Betreffzeile in Standard-E-Mails. Siehe https://meta.discourse.org/t/customize-subject-format-for-standard-emails/20801"
-<<<<<<< HEAD
-    use_https: "Soll die volle URL der Site (Discourse.base_url) mit http oder https beginnen? AKTIVIERE DIES NICHT BIS HTTPS AUFGESETZT IST UND BEREITS FUNKTIONIERT!"
-=======
     force_https: "Erzwinge HTTPS für deine Seite. ACHTUNG: aktiviere dies nicht, bevor HTTPS nicht vollständig eingerichtet ist und auf jeden Fall überall funktioniert! Hast du alle CDN-Netzwerke, alle Logins über Soziale Netzwerke, alle externe Logos / Abhängigkeiten geprüft, um sicherzustellen, dass sie auch alle HTTPS-kompatibel sind?"
->>>>>>> f1bfc74e
     summary_score_threshold: "Mindestpunktzahl, die ein Beitrag benötigt, um in der \"Thema zusammenfassen\"-Ansicht zu erscheinen."
     summary_posts_required: "Mindestanzahl an Beiträgen in einem Thema, bevor die \"Thema zusammenfassen\"-Funktion aktiviert wird."
     summary_likes_required: "Mindestanzahl an \"Gefällt mir\" Wertungen in einem Thema, bevor die \"Thema zusammenfassen\" Funktion aktiviert wird."
     summary_percent_filter: "Zeige die besten (n)% der Beiträge eines Themas in der \"Thema zusammenfassen\"-Ansicht."
     summary_max_results: "Maximale Anzahl der sichtbaren Beiträge beim Zusammenfassen von Themen"
-<<<<<<< HEAD
-    enable_private_messages: "Erlaube es, Benutzern mit der Vertrauensstufe 1 (konfigurierbar mit der Einstellung \"min trust to send messages\") Nachrichten zu erstellen und auf Nachrichten zu antworten"
-=======
     enable_private_messages: "Erlaube Benutzer mit der Vertrauensstufe 1 (konfigurierbar über die minimale Vertrauensstufe zum Senden von Nachrichten), Nachrichten zu erstellen und auf Nachrichten zu antworten. Beachte, dass Mitarbeiter immer Nachrichten und Antworten senden können."
->>>>>>> f1bfc74e
     enable_long_polling: "Nachrichtenbus für Benachrichtigungen kann Long-Polling nutzen."
     long_polling_base_url: "Basis-URL für Long Polling (wenn zum Ausliefern von dynamischen Inhalten ein CDN verwendet wird, setze es auf Origin Pull), z. B. http://origin.site.com"
     long_polling_interval: "Wartezeit, bevor der Server auf Clients reagiert, wenn keine Daten gesendet werden müssen (nur für angemeldete Benutzer)"
     polling_interval: "Polling-Intervall in Millisekunden für angemeldete Clients, wenn Long Polling nicht verwendet wird."
     anon_polling_interval: "Polling-Intervall in Millisekunden für anonyme Clients."
     background_polling_interval: "Polling-Intervall in Millisekunden für Clients, wenn sich das Browser-Fenster im Hintergrund befindet."
-<<<<<<< HEAD
-    flags_required_to_hide_post: "Anzahl der Meldungen, die dazu führen, dass ein Beitrag automatisch versteckt und eine private Nachricht an den Benutzer geschickt wird (0 für niemals)"
-    cooldown_minutes_after_hiding_posts: "Minuten die ein Benutzer warten muss, bevor ein Beitrag bearbeitet werden kann, der wegen Meldungen anderer Benutzer versteckt wurde"
-    max_topics_in_first_day: "Maximale Zahl an Themen, die ein Benutzer an seinem ersten Tag auf der Site erstellen kann"
-    max_replies_in_first_day: "Maximale Zahl an Antworten, die ein Benutzer an seinem ersten Tag auf der Site erstellen kann"
-    tl2_additional_likes_per_day_multiplier: "Limit für \"Gefällt mir\" für Benutzer auf Vertrauensstufe 2 (Mitglied) mit diesem Faktor multiplizieren"
-    tl3_additional_likes_per_day_multiplier: "Limit für \"Gefällt mir\" für Benutzer auf Vertrauensstufe 3 (Stammgast) mit diesem Faktor multiplizieren"
-    tl4_additional_likes_per_day_multiplier: "Limit für \"Gefällt mir\" für Benutzer auf Vertrauensstufe 4 (Anführer) mit diesem Faktor multiplizieren"
-    num_flags_to_block_new_user: "Verstecke alle Beiträge eines neuen Benutzers und erlaube keine neuen Beiträge mehr, wenn der neue Benutzer die hier angegebene Zahl an Meldungen bezüglich Spam von num_users_to_block_new_user verschiedenen anderen Benutzern erhalten hat. 0 deaktiviert diese Funktion."
-    num_users_to_block_new_user: "Verstecke alle Beiträge eines neuen Benutzers und erlaube keine neuen Beiträge mehr, wenn der neue Benutzer num_flags_to_block_new_user Meldungen bezüglich Spam von der hier angegebenen Zahl verschiedener anderer Benutzer erhalten hat. 0 deaktiviert diese Funktion."
-=======
     flags_required_to_hide_post: "Anzahl an Meldungen, die dafür sorgen, dass ein Beitrag automatisch versteckt und der Benutzer benachrichtigt wird (0 für nie)"
     cooldown_minutes_after_hiding_posts: "Minuten die ein Benutzer warten muss, bevor ein Beitrag bearbeitet werden kann, der wegen Meldungen anderer Benutzer versteckt wurde"
     max_topics_in_first_day: "Maximale Anzahl an Themen, die ein Benutzer in den ersten 24 Stunden nach dem Schreiben seines ersten Beitrags erstellen kann."
@@ -857,25 +815,16 @@
     num_users_to_block_new_user: "Wenn Beiträge eines neuen Benutzers so viele Spam-Meldungen von num_spam_flags_to_block_new_user verschiedenen Benutzern mit Vertrauensstufe 3 erhält, werden alle Beiträge des Benutzers ausgeblendet und weitere Beiträge verhindert. 0, um die Funktion zu deaktivieren."
     num_tl3_flags_to_block_new_user: "Wenn Beiträge eines neuen Benutzers so viele Meldungen von num_tl3_users_to_block_new_user verschiedenen Benutzern mit Vertrauensstufe 3 erhält, werden alle Beiträge des Benutzers ausgeblendet und weitere Beiträge verhindert. 0, um die Funktion zu deaktivieren."
     num_tl3_users_to_block_new_user: "Wenn Beiträge eines neuen Benutzers so viele Meldungen von num_tl3_users_to_block_new_user verschiedenen Benutzern mit Vertrauensstufe 3 erhält, werden alle Beiträge des Benutzers ausgeblendet und weitere Beiträge verhindert. 0, um die Funktion zu deaktivieren."
->>>>>>> f1bfc74e
     notify_mods_when_user_blocked: "Wenn ein Benutzer automatisch gesperrt wird, sende eine Nachricht an alle Moderatoren."
     flag_sockpuppets: "Wenn ein neuer Benutzer auf ein Thema antwortet, das von einem anderen neuen Benutzer aber mit der gleichen IP-Adresse begonnen wurde, markiere beide Beiträge als potenziellen Spam."
     traditional_markdown_linebreaks: "Traditionelle Zeilenumbrüche in Markdown, die zwei nachfolgende Leerzeichen für einen Zeilenumbruch benötigen."
     allow_html_tables: "Erlaube es, Tabellen in Markdown mit HTML-Tags einzugeben. TABLE, THEAD, TD, TR, TH werden erlaubt (alle Beiträge mit Tabellen müssen ihr HTML erneuern)"
-<<<<<<< HEAD
-    post_undo_action_window_mins: "Minuten, die ein Benutzer hat, um Aktionen auf einen Beitrag rückgängig zu machen (Like, Meldung, usw.)."
-    must_approve_users: "Mitarbeiter müssen alle neuen Benutzerkonten freischalten, bevor diese Zugriff auf die Website erhalten. ACHTUNG: Das Aktivieren dieser Option für eine Live-Site entfernt den Zugriff auch für alle existierenden Benutzer ausser Mitarbeiter!"
-    pending_users_reminder_delay: "Benachrichtige die Moderatoren, falls neue Benutzer mehr als so viele Stunden auf ihre Genehmigung gewartet haben. Stelle -1 ein, um diese Benachrichtigungen zu deaktivieren."
-    ga_tracking_code: "Google Analytics Trackingcode, zum Beispiel: UA-12345678-9; siehe http://google.com/analytics"
-    ga_domain_name: "Google Analytics Domänenname, zum Beispiel: mysite.com; siehe http://google.com/analytics"
-=======
     post_undo_action_window_mins: "Minuten, die ein Benutzer hat, um Aktionen auf einen Beitrag rückgängig zu machen (Gefällt mir, Meldung, usw.)."
     must_approve_users: "Mitarbeiter müssen alle neuen Benutzerkonten freischalten, bevor diese Zugriff auf die Website erhalten. ACHTUNG: Das Aktivieren dieser Option für eine Live-Site entfernt den Zugriff auch für alle existierenden Benutzer ausser Mitarbeiter!"
     pending_users_reminder_delay: "Benachrichtige die Moderatoren, falls neue Benutzer mehr als so viele Stunden auf ihre Genehmigung gewartet haben. Stelle -1 ein, um diese Benachrichtigungen zu deaktivieren."
     maximum_session_age: "Benutzer bleiben (n) Stunden nach ihrem letzten Besuch angemeldet"
     ga_tracking_code: "VERALTET: Google Analytics (analytics.js) tracking code code, z.B.: UA-12345678-9; siehe http://google.com/analytics"
     ga_domain_name: "VERALTET: Google Analytics (analytics.js) Domain-Name, z.B.: mysite.com; siehe http://google.com/analytics"
->>>>>>> f1bfc74e
     ga_universal_tracking_code: "Google Universal Analytics (analytics.js) tracking code code, beispielsweise: UA-12345678-9; Siehe http://google.com/analytics"
     ga_universal_domain_name: "Google Universal Analytics (analytics.js) domain name, eg: mysite.com; Siehe http://google.com/analytics"
     gtm_container_id: "Google Tag Manager Container-ID, z.B.: GTM-ABCDEF"
@@ -913,11 +862,7 @@
     log_out_strict: "Beim Abmelden ALLE Sitzungen des Benutzers auf allen Geräten beenden"
     version_checks: "Kontaktiere den Discourse Hub zur Überprüfung auf neue Versionen und zeige Benachrichtigungen über neue Versionen auf der Administratorkonsole an."
     new_version_emails: "Sende eine E-Mail an die contact_email Adresse wenn eine neue Version von Discourse verfügbar ist."
-<<<<<<< HEAD
-    port: "NUR FÜR ENTWICKLER! ACHTUNG! Benutze diesen HTTP-Port anstatt den Standardport 80. Diese Feld leer lassen heißt 'keinen'. Dient hauptsächlich Entwicklungszwecken."
-=======
     port: "NUR FÜR ENTWICKLER! ACHTUNG! Benutze diesen HTTP-Port statt dem Standardport 80. Diese Feld leer lassen heißt 'keinen'. Dient hauptsächlich Entwicklungszwecken."
->>>>>>> f1bfc74e
     force_hostname: "NUR FÜR ENTWICKLER! ACHTUNG! Spezifiziere einen Hostnamen in der URL. Dieses Feld leer lassen heißt 'keinen'. Dient hauptsächlich Entwicklungszwecken."
     invite_expiry_days: "Tage, die Benutzereinladungen gültig bleiben."
     invite_passthrough_hours: "Wie viele Stunden ein Benutzer einen bereits eingelösten Einladungsschlüssel zum Anmelden verwenden kann"
@@ -930,16 +875,6 @@
     min_admin_password_length: "Minimale Passwortlänge für Administratoren."
     block_common_passwords: "Erlaube kein Passwort unter den 10000 meist verwendeten Passwörter."
     enable_sso: "Aktiviere Single Sign-on über eine externe Site (WARNUNG: DIE E-MAIL-ADRESSE DES BENUTZERS *MUSS* VON DER EXTERNEN SITE VERIFIZIERT WERDEN)."
-<<<<<<< HEAD
-    enable_sso_provider: "Aktiviere das Discourse SSO Anbieter Protokoll unter /session/sso_provider; benötigt sso_secret."
-    sso_url: "URL des Single Sign On Endpunkts"
-    sso_secret: "Geheime Zeichenkette die als Schlüssel für die Authentifizierung von SSO-Informationen verwendet wird. Sollte unbedingt 10 Zeichen oder länger sein."
-    sso_overrides_email: "Überschreibt lokale E-Mail mit E-Mail der externen Site aus SSO Daten (WARNUNG: Diskrepanzen können aufgrund der Normalisierung lokaler E-Mail-Adressen auftreten.)"
-    sso_overrides_username: "Überschreibt lokalen Benutzernamen mit dem Benutzernamen der externen Site aus SSO Daten (WARNUNG: Diskrepanzen können aufgrund von Normalisierung von lokalen Benutzernamen auftreten)"
-    sso_overrides_name: "Überschreibt den vollen Namen des Benutzers mit den Daten von der externen Site aus dem SSO-Payload bei jedem Login. Außerdem werden lokale Änderungen verhindert."
-    sso_overrides_avatar: "Überschreibt den Avatar des Benutzers mit dem Avatar aus der SSO Payload. Wenn aktiv, dann sollte allow_uploaded_avatars deaktiviert werden."
-    sso_not_approved_url: "Nicht genehmigte SSO-Accounts zu dieser URL weiterleiten"
-=======
     verbose_sso_logging: "Protokolliere ausführliche SSO-bezogene Diagnose in /logs"
     enable_sso_provider: "Aktiviere das Discourse SSO Anbieter Protokoll unter /session/sso_provider; benötigt sso_secret."
     sso_url: "URL des Single Sign-On-Endpunkts (muss http:// oder https:// enthalten)"
@@ -949,7 +884,6 @@
     sso_overrides_name: "Überschreibt den vollen Namen des Benutzers mit den Daten von der externen Site aus dem SSO-Payload bei jedem Login. Außerdem werden lokale Änderungen verhindert."
     sso_overrides_avatar: "Überschreibt das Profilbild des Benutzers mit dem Profilbild aus dem SSO-Payload. Wenn aktiv, dann sollte allow_uploaded_avatars deaktiviert werden."
     sso_not_approved_url: "Nicht genehmigte SSO-Konten zu dieser URL weiterleiten"
->>>>>>> f1bfc74e
     enable_local_logins: "Aktiviere Login mit lokal gespeicherten Benutzernamen und Passwörtern. (Anmerkung: muss aktiviert sein, damit Einladungen funktionieren)"
     allow_new_registrations: "Erlaube das Registrieren neuer Benutzerkonten. Wird dies deaktiviert, so kann niemand mehr ein neues Konto erstellen."
     enable_signup_cta: "Zeige wiederkehrenden Gästen einen Hinweis, dass diese sich Anmelden oder Registrieren sollen."
@@ -979,36 +913,20 @@
     s3_disable_cleanup: "Deaktiviere das Löschen von Backups aus S3 wenn sie lokal entfernt werden"
     backup_time_of_day: "Uhrzeit in UTC, wenn Backups ausgeführt werden sollen."
     backup_with_uploads: "Hochgeladene Dateien bei geplanten Backups mit einbeziehen. Wenn diese Einstellung deaktiviert ist, wird nur die Datenbank gesichert."
-<<<<<<< HEAD
-    active_user_rate_limit_secs: "Sekunden, nach denen das 'last_seen_at'-Feld aktualisiert wird."
-    verbose_localization: "Erweiterte Lokalisierungstipps in der Benutzeroberfläche anzeigen"
-    previous_visit_timeout_hours: "Stunden, die ein Besuch dauert, bevor er als 'früherer' Besuch gezählt wird."
-    top_topics_formula_log_views_multiplier: "Wert von Log Ansichten Multiplikator (n) in Top Themen Formel: `log(views_count) * (n) + op_likes_count * 0.5 + LEAST(likes_count / posts_count, 3) + 10 + log(posts_count)`"
-    top_topics_formula_first_post_likes_multiplier: "Wert für den Multiplikator (n) für die ersten Likes pro Beitrag in der Formel für die besten Beiträge: `log(views_count) * 2 + op_likes_count * (n) + LEAST(likes_count / posts_count, 3) + 10 + log(posts_count)`"
-    top_topics_formula_least_likes_per_post_multiplier: "Wert für den Multiplikator (n) für die wenigsten Likes pro Beitrag in der Formel für die besten Beiträge: `log(views_count) * 2 + op_likes_count * 0.5 + LEAST(likes_count / posts_count, (n)) + 10 + log(posts_count)`"
-=======
     active_user_rate_limit_secs: "Anzahl der Sekunden, nach denen das 'last_seen_at'-Feld aktualisiert wird."
     verbose_localization: "Erweiterte Lokalisierungstipps in der Benutzeroberfläche anzeigen"
     previous_visit_timeout_hours: "Anzahl der Stunden, die ein Besuch dauert, bevor er als 'früherer' Besuch gezählt wird."
     top_topics_formula_log_views_multiplier: "Wert von Log Ansichten Multiplikator (n) in Top Themen Formel: `log(views_count) * (n) + op_likes_count * 0.5 + LEAST(likes_count / posts_count, 3) + 10 + log(posts_count)`"
     top_topics_formula_first_post_likes_multiplier: "Wert für den Multiplikator (n) für die ersten „Gefällt mir“-Angaben pro Beitrag in der Formel für die besten Beiträge: `log(views_count) * 2 + op_likes_count * (n) + LEAST(likes_count / posts_count, 3) + 10 + log(posts_count)`"
     top_topics_formula_least_likes_per_post_multiplier: "Wert für den Multiplikator (n) für die wenigsten „Gefällt mir“-Angaben pro Beitrag in der Formel für die besten Beiträge: `log(views_count) * 2 + op_likes_count * 0.5 + LEAST(likes_count / posts_count, (n)) + 10 + log(posts_count)`"
->>>>>>> f1bfc74e
     rate_limit_create_topic: "Nach Erstellen eines Themas muss ein Benutzer (n) Sekunden warten, bevor ein weiteres Thema erstellt werden kann."
     rate_limit_create_post: "Nach Schreiben eines Beitrags muss ein Benutzer (n) Sekunden warten, bevor ein weiterer Beitrag erstellt werden kann."
     rate_limit_new_user_create_topic: "Nach Erstellen eines Themas muss ein neuer Benutzer (n) Sekunden warten, bevor ein weiteres Thema erstellt werden kann."
     rate_limit_new_user_create_post: "Nach Schreiben eines Beitrags muss ein neuer Benutzer (n) Sekunden warten, bevor ein weiterer Beitrag erstellt werden kann."
-<<<<<<< HEAD
-    max_likes_per_day: "Maximale Anzahl der Likes pro Benutzer pro Tag."
-    max_flags_per_day: "Maximale Anzahl der Meldungen pro Benutzer pro Tag."
-    max_bookmarks_per_day: "Maximale Anzahl der Lesezeichen pro Benutzer pro Tag."
-    max_edits_per_day: "Maximale Anzahl der Bearbeitungen pro Benutzer pro Tag."
-=======
     max_likes_per_day: "Maximale Anzahl der „Gefällt mir“-Angaben pro Benutzer und Tag."
     max_flags_per_day: "Maximale Anzahl der Meldungen pro Benutzer und Tag."
     max_bookmarks_per_day: "Maximale Anzahl der Lesezeichen pro Benutzer und Tag."
     max_edits_per_day: "Maximale Anzahl der Bearbeitungen pro Benutzer und Tag."
->>>>>>> f1bfc74e
     max_topics_per_day: "Maximale Anzahl der Themen, die ein Benutzer pro Tag erstellen kann."
     max_private_messages_per_day: "Maximale Zahl Direktnachrichten, die ein Benutzer pro Tag erstellen kann."
     max_invites_per_day: "Maximale Zahl an Einladungen, die ein Benutzer pro Tag verschicken kann."
@@ -1034,10 +952,7 @@
     external_system_avatars_url: "URL des externen Profilbild-Dienstes. Erlaubte Platzhalter sind {username} {first_letter} {color} {size}"
     default_opengraph_image_url: "URL des standardmäßigen Open-Graph-Bildes."
     allow_all_attachments_for_group_messages: "Erlaube alle E-Mail-Anhänge für Gruppen-Nachrichten."
-<<<<<<< HEAD
-=======
     convert_pasted_images_to_hq_jpg: "Konvertiert eingefügte Bilder in JPG-Dateien mit hoher Qualität."
->>>>>>> f1bfc74e
     enable_flash_video_onebox: "Aktiviere das Einbinden von swf und flv (Adobe Flash) Links in einer Onebox. ACHTUNG: Kann ein Sicherheitsrisiko sein."
     default_invitee_trust_level: "Standardwert für die Vertrauensstufe eines eingeladenen Benutzers (0-4)."
     default_trust_level: "Standardwert für die Vertrauensstufe (0-4) für alle neuen Benutzer. ACHTUNG! Diesen Wert anzuheben kann zu erhöhtem Spam-Aufkommen führen!"
@@ -1055,24 +970,15 @@
     tl3_requires_days_visited: "Mindestanzahl von Tagen innerhalb der letzten (tl3 time period) Tage in denen der Benutzer die Site besucht haben muss, um Vertrauensstufe 3 erreichen zu können. Höher als tl3 time period einstellen, um Beförderungen auf Vertrauensstufe 3 zu deaktivieren. (0 oder mehr)"
     tl3_requires_topics_replied_to: "Die Mindestanzahl an Themen, auf die ein Benutzer in den letzten (tl3 time period) Tagen geantwortet haben muss, um die Vertrauensstufe 3 erreichen zu können. (0 oder mehr)"
     tl3_requires_topics_viewed: "Prozentualer Anteil aller Themen der letzten (tl3 time period) Tage, die ein Benutzer mindestens gelesen haben muss, um die Vertrauensstufe 3 erreichen zu können. (0 bis 100)"
-<<<<<<< HEAD
-    tl3_requires_posts_read: "Prozentualer Anteil aller Beiträge der letzten (tl3 time period) Tage, die ein Benutzer mindestens gelesen haben muss, um die Vertrauensstufe 3 erreichen zu können. (0 bis 100)"
-=======
     tl3_requires_topics_viewed_cap: "Maximale Anzahl gelesener Themen in den letzten (tl3 time period) Tagen."
     tl3_requires_posts_read: "Prozentualer Anteil aller Beiträge der letzten (tl3 time period) Tage, die ein Benutzer mindestens gelesen haben muss, um die Vertrauensstufe 3 erreichen zu können. (0 bis 100)"
     tl3_requires_posts_read_cap: "Maximale Anzahl gelesener Themen in den letzten (tl3 time period) Tagen."
->>>>>>> f1bfc74e
     tl3_requires_topics_viewed_all_time: "Mindestanzahl Themen, die ein Benutzer gelesen haben muss, um die Vertrauensstufe Anführer (3) erreichen zu können."
     tl3_requires_posts_read_all_time: "Mindestanzahl Beiträge, die ein Benutzer gelesen haben muss, um die Vertrauensstufe Anführer (3) erreichen zu können."
     tl3_requires_max_flagged: "Um die Vertrauensstufe 3 erhalten zu können, dürfen in den letzten (tl3 time period) Tagen höchstens X Beiträge eines Benutzer von X verschiedenen anderen Benutzer gemeldet worden sein, wobei X diesem Wert entspricht. (0 oder mehr)"
     tl3_promotion_min_duration: "Mindestanzahl an Tagen, die ein Benutzer auf Vertrauensstufe 3 beförderter Benutzer auf dieser Stufe verbleibt, bevor er automatisch wieder auf Vertrauensstufe 2 heruntergestuft werden kann."
-<<<<<<< HEAD
-    tl3_requires_likes_given: "Mindestanzahl an Likes, die ein Benutzer innerhalb der letzten (tl3 time period) gegeben haben muss, um Vertrauensstufe 3 erreichen zu können."
-    tl3_requires_likes_received: "Mindestanzahl an Likes die ein Benutzer innerhalb der letzten (tl3 time period) bekommen haben muss, um Vertrauensstufe 3 erreichen zu können."
-=======
     tl3_requires_likes_given: "Mindestanzahl an „Gefällt mir“-Angaben, die ein Benutzer innerhalb der letzten (tl3 time period) gegeben haben muss, um Vertrauensstufe 3 erreichen zu können."
     tl3_requires_likes_received: "Mindestanzahl an „Gefällt mir“-Angaben die ein Benutzer innerhalb der letzten (tl3 time period) bekommen haben muss, um Vertrauensstufe 3 erreichen zu können."
->>>>>>> f1bfc74e
     tl3_links_no_follow: "rel=nofollow nicht von Links entfernen, die von Benutzern mit Vertrauensstufe 3 erstellt wurden."
     min_trust_to_create_topic: "Die minimale Vertrauensstufe wird benötigt um eine neues Thema zu erstellen."
     min_trust_to_edit_wiki_post: "Die minimal benötigte Vertrauensstufe, um als Wiki markierte Beiträge bearbeiten zu können."
@@ -1084,11 +990,7 @@
     newuser_max_mentions_per_post: "Maximale Anzahl der @Namens-Erwähnungen, die neue Benutzer in Beiträgen nutzen dürfen."
     newuser_max_replies_per_topic: "Maximale Anzahl an Antworten, die ein neuer Benutzer in einem einzigen Thema geben darf, bevor jemand auf diese antwortet."
     max_mentions_per_post: "Maximale Anzahl der @Namens-Erwähnungen, die jemand in einem Beitrag nutzen kann."
-<<<<<<< HEAD
-    max_users_notified_per_group_mention: "Maximale Anzahl an Benutzern, die benachrichtigt werden, wenn eine Gruppe erwähnt wird (wird die Grenze erreicht, werden keine Benutzer benachrichtigt)"
-=======
     max_users_notified_per_group_mention: "Maximale Anzahl von Benutzern die eine Benachrichtigung erhalten, wenn eine Gruppe erwähnt wird (wenn der Schwellenwert erreicht wird, wird keine Benachrichtigung erzeugt)"
->>>>>>> f1bfc74e
     create_thumbnails: "Erzeuge ein Vorschaubild und eine Lightbox für Bilder, die zu groß sind, um in einem Beitrag angezeigt zu werden."
     email_time_window_mins: "Warte (n) Minuten bevor eine E-Mail-Benachrichtigung geschickt wird, um Benutzern Gelegenheit zu geben, ihre Beiträge abschließend bearbeiten zu können."
     private_email_time_window_seconds: "Warte (n) Sekunden bevor eine E-Mail-Benachrichtigung geschickt wird, um Benutzern Gelegenheit zu geben, ihre Beiträge abschließend bearbeiten zu können."
@@ -1123,19 +1025,11 @@
     faq_url: "Vollständige URL zu einer externen FAQ, welche du gerne verwenden möchtest."
     tos_url: "Die vollständige URL zu deinen extern gehosteten Nutzungsbedingungen, sofern vorhanden."
     privacy_policy_url: "Die vollständige URL zu deinen extern gehosteten Datenschutzrichtlinien, sofern vorhanden."
-<<<<<<< HEAD
-    newuser_spam_host_threshold: "Die Anzahl welche ein neuer Benutzer Beiträge mit Links auf die gleiche Site innerhalb ihrer `newuser_spam_host_posts` veröffentlichen, bevor der Beitrag als Spam klassifiziert wird."
-    white_listed_spam_host_domains: "Liste von Domänen, die keinem Spam-Host Test unterzogen werden. Neue Benutzer werden niemals daran gehindert, Beiträge mit Links zu diesen Domains zu erstellen."
-    staff_like_weight: "Zusätzlicher Gewichtungsfaktor für \"Gefällt mir\" Wertungen von Mitarbeitern."
-    topic_view_duration_hours: "Alle N Stunden einen neuen Themenaufruf pro IP/Benutzer zählen."
-    user_profile_view_duration_hours: "Alle N Stunden einen neuen Profilaufruf pro IP/Benutzer zählen."
-=======
     newuser_spam_host_threshold: "Wie häufig kann ein neuer Benutzer Links der gleichen Domain innerhalb ihrer `newuser_spam_host_threshold` Beiträge schreiben, ohne als Spam eingeordnet zu werden."
     white_listed_spam_host_domains: "Liste von Domänen, die keinem Spam-Host Test unterzogen werden. Neue Benutzer werden niemals daran gehindert, Beiträge mit Links zu diesen Domains zu erstellen."
     staff_like_weight: "Zusätzlicher Gewichtungsfaktor für \"Gefällt mir\" Wertungen von Mitarbeitern."
     topic_view_duration_hours: "Alle (n) Stunden einen neuen Themenaufruf pro IP/Benutzer zählen."
     user_profile_view_duration_hours: "Alle (n) Stunden einen neuen Profilaufruf pro IP/Benutzer zählen."
->>>>>>> f1bfc74e
     levenshtein_distance_spammer_emails: "E-Mail-Adressen, die sich um so viele Zeichen unterscheiden, werden beim Abgleich mit Adressen der Spammer dennoch als identisch betrachtet."
     max_new_accounts_per_registration_ip: "Keine neuen Registrierungen von einer IP-Adresse annehmen, zu der bereits (n) Benutzerkonten mit Vertrauensstufe 0 (und keine davon sind Mitarbeiter oder mit Vertrauensstufe 2 oder höher) gehören."
     min_ban_entries_for_roll_up: "Ein Klick auf den \"Zusammenfassen\" Knopf führt (N) oder mehr Sperren zu einer einzelnen Subnetz-Sperre zusammen."
@@ -1157,12 +1051,6 @@
     short_email_length: "Kurze E-Mail-Länge in Bytes"
     display_name_on_email_from: "Zeige vollständige Namen im Absender-Feld von E-Mails"
     unsubscribe_via_email: "Erlaube es Benutzern eine E-Mail mit dem Betreff oder Text: \"unsubscribe\" zum Abbestellen der E-Mails zu senden."
-<<<<<<< HEAD
-    unsubscribe_via_email_footer: "Hänge einen Link zum Abbestellen ans Ende gesendeter E-Mail."
-    delete_email_logs_after_days: "Lösche E-Mail Logs nach (N) Tagen. 0 um sie für immer zu behalten."
-    max_emails_per_day_per_user: "Maximale Zahl an E-Mails, die Benutzern gesendet werden. 0 zum Deaktivieren der Grenze."
-    enable_staged_users: "Erstelle automatisch vorbereitete Benutzer, wenn eingehende E-Mails verarbeitet werden."
-=======
     unsubscribe_via_email_footer: "Füge einen `mailto:`-Link zum Abbestellen im Fußbereich ausgehender E-Mails hinzu"
     delete_email_logs_after_days: "Lösche E-Mail Logs nach (N) Tagen. 0 um sie für immer zu behalten."
     max_emails_per_day_per_user: "Maximale Zahl an E-Mails, die Benutzern gesendet werden. 0 zum Deaktivieren der Grenze."
@@ -1177,21 +1065,10 @@
     bounce_score_threshold: "Bounce-Score, ab dem wir einem Benutzer keine E-Mails mehr senden."
     bounce_score_threshold_deactivate: "Bounce-Score, ab dem wir einen Benutzer deaktivieren."
     reset_bounce_score_after_days: "Bounce-Score automatisch nach X Tagen zurücksetzen."
->>>>>>> f1bfc74e
     manual_polling_enabled: "Eingehende E-Mails über die API für E-Mail-Antworten annehmen."
     pop3_polling_enabled: "E-Mail-Antworten über POP3 abholen."
     pop3_polling_ssl: "SSL für die Verbindung zum POP3-Server verwenden. (Empfohlen)"
     pop3_polling_period_mins: "Intervall in Minuten zum Abholen neuer E-Mails vom POP3-Konto. HINWEIS: benötigt Neustart."
-<<<<<<< HEAD
-    pop3_polling_port: "Der Port für die POP3-Anfrage."
-    pop3_polling_host: "Der Host für die POP3-Anfrage nach E-Mails."
-    pop3_polling_username: "Der Benutzername für das POP3-Konto zum Abfragen von E-Mails."
-    pop3_polling_password: "Das Passwort für das POP3-Konto zum Abfragen von E-Mails."
-    log_mail_processing_failures: "Protokolliere Fehler bei der E-Mail-Verarbeitung in http://yoursitename.com/logs"
-    email_in: "Erlaube Benutzern neue Themen per E-Mail (benötigt POP3 polling) zu erstellen. Konfiguriere die Adressen im Reiter „Einstellungen“ für jede Kategorie."
-    email_in_min_trust: "Minimale Vertrauensstufe um neue Themen per E-Mail erstellen zu können."
-    email_prefix: "Das [label] das für den Betreff von E-Mails genutzt wird. Standardwert ist 'title', wenn nicht gesetzt."
-=======
     pop3_polling_port: "Port für die POP3-Abfrage."
     pop3_polling_host: "Hostname für die POP3-Abfrage."
     pop3_polling_username: "Benutzername für die POP3-Abfrage."
@@ -1200,7 +1077,6 @@
     email_in: "Erlaube Benutzern neue Themen per E-Mail (benötigt POP3-Abfrage) zu erstellen. Konfiguriere die Adressen im Reiter „Einstellungen“ für jede Kategorie."
     email_in_min_trust: "Minimale Vertrauensstufe um neue Themen per E-Mail erstellen zu können."
     email_prefix: "Das [Präfix], das für den Betreff von E-Mails genutzt wird. Standardwert ist 'title', wenn nicht gesetzt."
->>>>>>> f1bfc74e
     email_site_title: "Titel der Site, der als Absender beim Versand von E-Mails verwendet wird. Wenn nicht angegeben wird 'title' verwendet. Verwende diese Einstellung, wenn 'title' spezielle Zeichen enthält, die im Absender-Feld einer E-Mail nicht verwendet werden dürfen."
     minimum_topics_similar: "Wie viele Themen existieren müssen, bevor beim Erstellen eines neuen Themas eine Liste ähnlicher Themen angezeigt wird."
     relative_date_duration: "Anzahl von Tagen während derer das Datum eines Beitrags relativ (7T) und nicht absolut (20. Feb) angegeben wird."
@@ -1211,16 +1087,6 @@
     logout_redirect: "Benutzer nach dem Abmelden auf diese Adresse umleiten (z.B. http://somesite.com/logout)"
     allow_uploaded_avatars: "Benutzer können eigene Profilbilder hochladen."
     allow_animated_avatars: "Benutzer können animierte Profilbilder (.gif) hochladen und benutzen. ACHTUNG: Rufe den Befehl `avatars:refresh rake` auf nachdem du diese Option verändert hast."
-<<<<<<< HEAD
-    allow_animated_thumbnails: "Generiert animierte Vorschaubilder von animierten gifs."
-    default_avatars: "URLs zu Bildern, die als Standard-Avatare verwendet werden sollen, bis neue Benutzer ihren Avatar geändert haben."
-    automatically_download_gravatars: "Avatare von Gravatar herunterladen, wenn ein Benutzer sich registriert oder seine E-Mail-Adresse ändert."
-    digest_topics: "Maximale Anzahl von Themen, die in der E-Mail-Zusammenfassung angezeigt werden."
-    digest_min_excerpt_length: "Minimale Länge des Auszugs aus einem Beitrag in der E-Mail-Zusammenfassung, in Zeichen."
-    delete_digest_email_after_days: "Keine Zusammenfassungen an Benutzer senden, welche für mehr als (n) Tage nicht auf der Site aktiv waren."
-    digest_suppress_categories: "Diese Kategorien in Zusammenfassungen unterdrücken."
-    disable_digest_emails: "E-Mail-Zusammenfassungen für alle Benutzer deaktivieren."
-=======
     allow_animated_thumbnails: "Generiert animierte Vorschaubilder aus animierten GIFs."
     default_avatars: "URLs zu Bildern, die als Standard-Profilbilder verwendet werden sollen, bis neue Benutzer ihr Profilbild geändert haben."
     automatically_download_gravatars: "Profilbilder von Gravatar herunterladen, wenn ein Benutzer sich registriert oder seine E-Mail-Adresse ändert."
@@ -1229,24 +1095,10 @@
     delete_digest_email_after_days: "Unterdrücke E-Mail-Zusammenfassungen für Benutzer, die länger als (n) Tage nicht auf der Seite gesehen wurden."
     digest_suppress_categories: "Unterdrücke diese Kategorien in E-Mail-Zusammenfassungen."
     disable_digest_emails: "Deaktiviere E-Mail-Zusammenfassungen für alle Benutzer."
->>>>>>> f1bfc74e
     detect_custom_avatars: "Aktiviere diese Option, um zu überprüfen, ob Benutzer eigene Profilbilder hochgeladen haben."
     max_daily_gravatar_crawls: "Wie oft pro Tag Discourse höchstens auf Gravatar nach benuterdefinierten Avataren suchen soll."
     public_user_custom_fields: "Liste selbst definierter Profil-Felder, die öffentlich angezeigt werden dürfen."
     staff_user_custom_fields: "Liste selbst definierter Profil-Felder, die Mitarbeitern angezeigt werden dürfen."
-<<<<<<< HEAD
-    enable_user_directory: "Durchsuchbares Benutzerverzeichnis aktivieren"
-    allow_anonymous_posting: "Benutzern erlauben, in den anonymen Modus zu wechseln"
-    anonymous_posting_min_trust_level: "Kleinste Vertrauensstufe, ab der das Schreiben anonymer Beiträge erlaubt ist"
-    anonymous_account_duration_minutes: "Um die Anonymität der virtuellen anonymen Benutzer zu erhalten, erzeuge ein neues anonymes Konto alle N Minuten je Benutzer. Beispiel: wenn dies auf 600 gesetzt ist wird ein neues anonymes Konto erzeugt, wenn ein Benutzer in den anonymen Modus wechselt UND mindestens 600 Minuten seit der letzten anonymen Nachricht dieses Benutzer vergangen sind."
-    hide_user_profiles_from_public: "Deaktiviert Benutzerkarten, Benutzerprofile und das Benutzerverzeichnis für anonyme Benutzer."
-    allow_profile_backgrounds: "Erlaube Benutzern Profilhintergründe hochzuladen."
-    sequential_replies_threshold: "Anzahl an Beiträgen die ein Benutzer machen muss, um benachrichtigt zu werden, dass er zu viele aufeinanderfolgende Antworten schreibt."
-    enable_mobile_theme: "Mobilgeräte verwenden eine mobile Darstellung mit der Möglichkeit zur vollständigen Site zu wechseln. Deaktiviere diese Option, wenn du ein eigenes Full-Responsive-Stylesheet verwenden möchtest."
-    dominating_topic_minimum_percent: "Anteil der Nachrichten eines Themas in Prozent, die ein einzelner Benutzer verfassen darf, bevor dieser Benutzer darauf hingewiesen wird, dass er dieses Thema dominiert."
-    disable_avatar_education_message: "Weise Benutzer nicht darauf hin, dass sie ihren Avatar ändern können"
-    daily_performance_report: "Analysiere die NGINX-Logs täglich. Poste anschließend eine Zusammenfassung als Beitrag, welcher nur für Moderatoren oder Administratoren zugänglich ist."
-=======
     enable_user_directory: "Aktiviert ein durchsuchbares Benutzerverzeichnis"
     allow_anonymous_posting: "Benutzern erlauben, in den anonymen Modus zu wechseln"
     anonymous_posting_min_trust_level: "Vertrauensstufe, ab der das Schreiben anonymer Beiträge erlaubt ist"
@@ -1257,18 +1109,13 @@
     enable_mobile_theme: "Mobilgeräte verwenden eine mobile Darstellung mit der Möglichkeit zur vollständigen Site zu wechseln. Deaktiviere diese Option, wenn du ein eigenes Full-Responsive-Stylesheet verwenden möchtest."
     dominating_topic_minimum_percent: "Anteil der Nachrichten eines Themas in Prozent, die ein einzelner Benutzer verfassen darf, bevor dieser Benutzer darauf hingewiesen wird, dass er dieses Thema dominiert."
     disable_avatar_education_message: "Deaktiviert den Hinweis für Benutzer, dass sie ihr Profilbild ändern können"
->>>>>>> f1bfc74e
     suppress_uncategorized_badge: "Zeige kein Abzeichen für unkategorisierte Themen in der Themenliste."
     permalink_normalizations: "Diesen regulären Ausdruck anwenden, bevor Permalinks verarbeitet werden; Beispiel: /(topic.*)\\?.*/\\1 wird Query-Strings von Themen-Routen entfernen. Format: regulärer Ausdruck + String, benutze \\1 usw. um Teilausdrücke zu verwenden"
     global_notice: "Zeigt allen Besuchern eine DRINGENDE NOTFALL-NACHRICHT als global sichtbares Banner an. Deaktiviert bei leerer Nachricht. (HTML ist erlaubt.)"
     disable_edit_notifications: "Unterdrückt Bearbeitungshinweise durch den System-Benutzer, wenn die 'download_remote_images_to_local' Einstellung aktiviert ist."
     automatically_unpin_topics: "Themen automatisch loslösen, wenn ein Benutzer das Ende erreicht."
-<<<<<<< HEAD
-    read_time_word_count: "Wörteranzahl pro Minute um die abgeschätzte Lesezeit zu berechnen."
-=======
     read_time_word_count: "Wörter pro Minute für die Berechnung der geschätzten Lesezeit."
     topic_page_title_includes_category: "Name des Themas enthält den Namen der Kategorie."
->>>>>>> f1bfc74e
     full_name_required: "Der voller Name wird für das Benutzerprofil benötigt."
     enable_names: "Zeigt den vollen Namen eines Benutzers auf dem Profil, der Benutzerkarte und in E-Mails an. Wenn deaktiviert wird der volle Name überall ausgeblendet."
     display_name_on_posts: "Zeige zusätzlich zum @Benutzernamen auch den vollen Namen des Benutzers bei seinen Beiträgen."
@@ -1286,13 +1133,8 @@
     embed_truncate: "Kürze die eingebetteten Beiträge"
     embed_post_limit: "Maximale Anzahl der Beiträge die eingebettet werden."
     embed_username_required: "Der Benutzername ist für die Themenerstellung notwendig"
-<<<<<<< HEAD
-    embed_whitelist_selector: "CSS Selektor für Elemente, die in Einbettungen erlaubt sind."
-    embed_blacklist_selector: "CSS Selektor für Elemente, die in Einbettungen entfernt werden."
-=======
     embed_whitelist_selector: "CSS-Selektor für Elemente, die in Einbettungen erlaubt sind."
     embed_blacklist_selector: "CSS-Selektor für Elemente, die in Einbettungen entfernt werden."
->>>>>>> f1bfc74e
     notify_about_flags_after: "Wenn es Meldungen gibt, die nicht nach dieser Anzahl von Stunden behandelt wurden, sende eine E-Mail an contact_email. Setze dies auf 0 um es zu deaktivieren."
     enable_cdn_js_debugging: "Ermöglicht die Anzeige vollständiger Fehler auf /logs, indem alle eingebetteten JavaScripts Cross-Origin Zugriffsberechtigungen erhalten."
     show_create_topics_notice: "Administratoren eine Warnmeldung anzeigen, wenn im Forum weniger als 5 öffentlich sichtbare Themen existieren."
@@ -1306,15 +1148,6 @@
     enforce_square_emoji: "Emojis immer mit quadratischem Seitenverhältnis darstellen."
     approve_post_count: "Anzahl der Beiträge eines neuen Benutzer oder Anwärters, die genehmigt werden müssen"
     approve_unless_trust_level: "Beiträge von Benutzer unterhalb dieser Vertrauensstufe müssen genehmigt werden"
-<<<<<<< HEAD
-    notify_about_queued_posts_after: "Wenn es Beiträge gibt, welche seit mehreren Stunden auf ihre Freischaltung warten, sende eine E-Mail an contact_email. Setze diesen Wert auf 0 um das zu deaktivieren."
-    default_email_digest_frequency: "Lege fest, wie oft die Benutzer eine Zusammenfassung per E-Mail erhalten."
-    default_include_tl0_in_digests: "Beiträge von neuen Benutzern standardmäßig in E-Mail mit Neuigkeiten einfügen. Benutzer können dies in ihren Einstellungen anpassen."
-    default_email_private_messages: "Sende einem Benutzer standardmäßig eine E-Mail, wenn dieser eine Nachricht von einem anderen Benutzer erhält."
-    default_email_direct: "Aktiviere standardmäßig, dass eine E-Mail gesendet wird, sobald ein Benutzer einen anderen Benutzer zitiert / einem anderen Benutzer antwortet / oder einen anderen Benutzer erwähnt bzw. einlädt."
-    default_email_mailing_list_mode: "Sende standardmäßig eine E-Mail für jeden neuen Beitrag."
-    disable_mailing_list_mode: "Verhindere, dass Benutzer den Mailinglisten-Modus aktivieren."
-=======
     notify_about_queued_posts_after: "Wenn es Beiträge gibt, die länger als diese Anzahl von Stunden auf ihre Überprüfung gewartet haben, sende eine E-Mail an contact_email. Setze sie auf 0, um diese E-Mails zu deaktivieren."
     auto_close_messages_post_count: "Maximale Anzahl von Beiträgen, die in einer Nachricht erlaubt sind, bevor sie automatisch geschlossen wird (0 = ausgeschaltet)"
     auto_close_topics_post_count: "Maximale Anzahl von Beiträgen, die in einem Thema erlaubt sind, bevor es automatisch geschlossen wird (0 = ausgeschaltet)"
@@ -1326,7 +1159,6 @@
     default_email_mailing_list_mode: "Sende standardmäßig eine E-Mail für jeden neuen Beitrag."
     default_email_mailing_list_mode_frequency: "Benutzer, die den Mailinglisten-Modus einschalten, werden standardmäßig so häufig eine E-Mail erhalten."
     disable_mailing_list_mode: "Verhindere, dass Benutzer den Mailinglisten-Modus aktivieren können."
->>>>>>> f1bfc74e
     default_email_always: "Aktiviert den E-Mail-Versand an Benutzer, auch wenn diese gerade auf der Website aktiv sind. "
     default_email_previous_replies: "Standardmäßig vorhergehende Antworten in E-Mails einschließen."
     default_email_in_reply_to: "Standardmäßig einen Anriss des Beitrags, auf den geantwortet wurde, in E-Mails einfügen."
@@ -1336,12 +1168,7 @@
     default_other_enable_quoting: "Aktiviere standardmäßig die Zitat-Antwort Funktion für hervorgehobenen Text."
     default_other_dynamic_favicon: "Zeige standardmäßig die Anzahl von neuen und geänderten Beiträgen im Browser-Symbol an."
     default_other_disable_jump_reply: "Springe standardmäßig nicht zum neusten Beitrag des Users, wenn dieser geantwortet hat."
-<<<<<<< HEAD
-    default_other_edit_history_public: "Zeige standardmäßig die Beitragshistorie öffentlich an."
-    default_other_like_notification_frequency: "Benutzer standardmäßig bei Likes benachrichtigen."
-=======
     default_other_like_notification_frequency: "Benutzer standardmäßig bei „Gefällt mir“-Angaben benachrichtigen."
->>>>>>> f1bfc74e
     default_topics_automatic_unpin: "Standardmäßig Themen automatisch loslösen, wenn ein Benutzer das Ende erreicht."
     default_categories_watching: "Liste der standardmäßig beobachteten Kategorien."
     default_categories_tracking: "Liste der standardmäßig gefolgten Kategorien."
@@ -1373,10 +1200,7 @@
       invalid_string_min: "Muss mindestens %{min} Zeichen lang sein."
       invalid_string_max: "Darf nicht länger als %{max} Zeichen sein."
       invalid_reply_by_email_address: "Adresse muss '%{reply_key}' enthalten und sich von der E-Mail-Benachrichtigung unterscheiden."
-<<<<<<< HEAD
-=======
       invalid_alternative_reply_by_email_addresses: "Alle Werte müssen '%{reply_key}' enthalten und sich von der Benachrichtigungsmail unterscheiden."
->>>>>>> f1bfc74e
       pop3_polling_host_is_empty: "Du musst 'pop3 polling host' definieren, um POP3 Abfragen zu aktivieren."
       pop3_polling_username_is_empty: "Du musst 'pop3 polling username' definieren, um POP3 Abfragen zu aktivieren."
       pop3_polling_password_is_empty: "Du musst 'pop3 polling password' definieren, um POP3 Abfragen zu aktivieren."
@@ -1384,24 +1208,6 @@
       reply_by_email_address_is_empty: "Du musst 'reply by email address' definieren, bevor per E-Mail antworten aktiviert wird"
       email_polling_disabled: "Du musst entweder manuelles oder POP3 polling aktivieren, bevor per E-Mail antworten aktiviert wird"
       user_locale_not_enabled: "Du musst zuerst 'allow user locale' aktivieren bevor du dies aktivierst"
-<<<<<<< HEAD
-  notification_types:
-    group_mentioned: "%{group_name} wurde auf %{link} erwähnt"
-    mentioned: "%{display_username} hat Dich in %{link} erwähnt."
-    liked: "%{display_username} gefällt deinen Beitrag in %{link}."
-    replied: "%{display_username} hat auf deinen Beitrag in %{link} geantwortet."
-    quoted: "%{display_username} hat deinen Beitrag in %{link} zitiert."
-    edited: "%{display_username} hat deinen Beitrag in %{link} bearbeitet."
-    posted: "%{display_username} hat einen Beitrag in %{link} erstellt."
-    moved_post: "%{display_username} hat deinen Beitrag nach %{link} verschoben."
-    private_message: "%{display_username} hat Dir eine Nachricht geschickt: %{link}"
-    invited_to_private_message: "%{display_username} hat dich zu einer Unterhaltung eingeladen: %{link}"
-    invited_to_topic: "%{display_username} hat dich zu %{link} eingeladen"
-    invitee_accepted: "%{display_username} hat deine Einladung angenommen."
-    linked: "%{display_username} hat dich auf %{link} verlinkt"
-    granted_badge: "Sie haben %{link} verdient"
-=======
->>>>>>> f1bfc74e
   search:
     within_post: "#%{post_number} von %{username}"
     types:
@@ -1483,11 +1289,7 @@
     incorrect_username_email_or_password: "Benutzername, E-Mail-Adresse oder Passwort falsch"
     wait_approval: "Danke fürs Registrieren. Wir werden dich benachrichtigen, sobald dein Benutzerkonto genehmigt wurde."
     active: "Dein Konto ist nun freigeschaltet und einsatzbereit."
-<<<<<<< HEAD
-    activate_email: "<p>Fast fertig!  Eine E-Mail mit einem Aktivierungscode wurde an deine E-Mail-Adresse <b>%{email}</b> gesendet. <br>Dort findest du die Anleitung, um deinen Zugang zu aktivieren.</p><p>Solltest du die Mail nicht vorfinden, kontrolliere bitte auch den Spam-Ordner. Gegebenenfalls kannst du dir von hier eine weitere Aktivierungs-E-Mail zusenden lassen.</p>"
-=======
     activate_email: "<p>Fast fertig!  Eine E-Mail mit einem Aktivierungscode wurde an deine E-Mail-Adresse <b>%{email}</b> gesendet. <br>Dort findest du die Anleitung, um deinen Zugang zu aktivieren.</p><p>Solltest du die E-Mail nicht vorfinden, kontrolliere bitte auch den Spam-Ordner. Gegebenenfalls kannst du dir von hier eine weitere Aktivierungs-E-Mail zusenden lassen.</p>"
->>>>>>> f1bfc74e
     not_activated: "Du kannst dich noch nicht anmelden. Wir haben dir eine Aktivierungs-E-Mail geschickt. Bitte folge zunächst den Anweisungen in dieser E-Mail, um dein Konto zu aktivieren."
     not_allowed_from_ip_address: "Du kannst dich von dieser IP-Adresse aus nicht als %{username} anmelden."
     admin_not_allowed_from_ip_address: "Du kannst dich von dieser IP-Adresse aus nicht als Administrator anmelden."
@@ -1502,11 +1304,7 @@
     password_too_long: "Passwörter sind beschränkt auf 200 Zeichen."
     email_too_long: "Die von dir eingegebene E-Mail-Adresse ist zu lang. Der Teil vor dem @ darf maximal 254 Zeichen lang sein und Domain-Namen maximal 253 Zeichen."
     reserved_username: "Der Benutzername ist nicht erlaubt."
-<<<<<<< HEAD
-    missing_user_field: "Du hast nicht alle Benutzerfelder ausgefüllt"
-=======
     missing_user_field: "Du hast nicht alle Benutzerangaben ausgefüllt"
->>>>>>> f1bfc74e
     close_window: "Authentifizierung abgeschlossen. Schließe das Fenster um fortzufahren."
     already_logged_in: "Hoppla, es sieht so aus als ob du versuchst die Einladung für einen anderen Benutzer zu akzeptieren. Wenn du nicht %{current_user} bist, melde dich bitte ab und versuch es erneut."
   user:
@@ -1562,8 +1360,6 @@
       %{invite_link}
 
       Dies ist eine Einladung von einem vertrauenswürdigen Benutzer. Du kannst deshalb sofort auf die Diskussion antworten.
-<<<<<<< HEAD
-=======
   custom_invite_mailer:
     subject_template: "%{invitee_name} hat dich eingeladen zu '%{topic_title}' auf %{site_domain_name}"
     text_body_template: |
@@ -1586,7 +1382,6 @@
       %{invite_link}
 
       Diese Einladung stammt von einem vertrauenswürdigen Benutzer, daher kannst du direkt auf die Diskussion antworten.
->>>>>>> f1bfc74e
   invite_forum_mailer:
     subject_template: "%{invitee_name} hat dich eingeladen %{site_domain_name} beizutreten"
     text_body_template: |
@@ -1708,12 +1503,7 @@
     text_body_template: |
       Hallo,
 
-<<<<<<< HEAD
-      es gibt ein paar Beiträge von Benutzern, welche auf deine Freischaltung warten.
-      [Du kannst sie hier freischalten oder ablehnen](%{base_url}/queued-posts).
-=======
       Beiträge von neuen Benutzern wurden zur Moderation aufgehalten und warten gerade auf Überprüfung. [Akzeptiere sie hier oder lehne sie ab](%{base_url}/queued-posts).
->>>>>>> f1bfc74e
   flag_reasons:
     off_topic: "Dein Beitrag wurde als **Thema verfehlt** gemeldet: Die Community glaubt, dass er nicht zum Thema passt, wie es durch den Titel und den ersten Beitrag definiert wurde."
     inappropriate: "Dein Beitrag wurde als **unangemessen** gemeldet: die Community glaubt, dass er anstößig oder beleidigend ist oder einen Verstoß gegen [die Community Richtlinien](/guidelines) darstellt."
@@ -1803,128 +1593,32 @@
 
         - Um jemanden wissen zu lassen, dass du seinen/ihren Beitrag genossen und geschätzt hast, verwende die **Gefällt mir**-Schaltfläche. Teile etwas Liebe!
 
-<<<<<<< HEAD
-        Für weitere Orientierungshilfe wirf bitte einen Blick in unsere [Community-Richtlinien](%{base_url}/guidelines).
-    usage_tips:
-      text_body_template: |
-        Hier sind einige Tipps um dir den Einstieg zu erleichtern.
-
-        ## Lesen
-
-        Um mehr zu lesen **scrolle einfach weiter nach unten!**
-
-        Wenn neue Beiträge ankommen werden erscheinen diese automatisch – du musst die Seite nicht neu laden.
-
-        ## Navigation
-
-        - Um die Suche, deine Profilseite oder das Menü <kbd>☰</kbd>aufzurufen benutze die **Schaltflächen oben rechts**.
-
-        - Das Klicken auf den Titel eines Themas bringt dich zum **ersten ungelesenen Beitrag**. Benutze stattdessen die Beitragszahl oder das Datum des letzten Beitrags um ganz oben oder ganz unten einzusteigen.
-
-            <img src="%{base_url}/images/welcome/topic-list-select-areas-2x.png" width="593" height="59">
-
-        - Während des Lesens eines Themas kannst du mit der Fortschrittsanzeige unten rechts navigieren. Durch Klick auf den Titel kommst du schnell zum Anfang. Drücke <kbd>?</kbd> um eine Liste von praktischen Tastenkürzeln anzuzeigen.
-
-            <img src="%{base_url}/images/welcome/progress-bar-2x.png" width="153" height="181">
-
-        ## Antworten
-
-        - Um auf das **gesamte Thema** zu antworten benutze <img src="%{base_url}/images/welcome/reply-topic-2x.png" width="25" height="23"> ganz unten auf der Seite.
-
-        - Um **einer Person** zu antworten benutze <img src="%{base_url}/images/welcome/reply-post-2x.png" width="25" height="23"> auf ihrem Post.
-
-        - Um mit **einem neuen Thema** zu antworten benutze <img src="%{base_url}/images/welcome/reply-as-linked-topic-2x.png" width="20" height="25"> rechts vom Beitrag. Die alten und neuen Themen werden automatisch verlinkt.
-
-        Dein Beitrag kann mit einfachem HTML, BBCode oder [Markdown](http://commonmark.org/help/): formatiert werden:
-
-            Das ist **fett gedruckt**.
-            Das ist <b>fett gedruckt</b>.
-            Das ist [b]fett gedruckt[/b].
-
-        Möchtest du Markdown lernen? [Benutze unser interaktives, 10-minütiges Tutorial!](http://commonmark.org/help/tutorial/)
-
-        Um ein Zitat einzufügen wähle den Text aus, den zu zitieren möchtest, und klicke dann auf einen Antworten-Knopf. Den Vorgang kannst du wiederholen, um mehrere Zitate einzufügen!
-
-        <img src="%{base_url}/images/welcome/quote-reply-2x.png" width="326" height="128">
-
-        Um jemanden in auf deinen Beitrag aufmerksam zu machen erwähne seinen Namen. Gib `@` ein, um einen Benutzernamen auszuwählen.
-
-        <img src="%{base_url}/images/welcome/username-completion-2x.png" width="191" height="125">
-
-        Um [Standard-Emoji](http://www.emoji.codes/) zu benutzen tippe einfach `:` um nach Namen zu suchen, oder verwende traditionelle Smileys `:)`
-
-        <img src="%{base_url}/images/welcome/emoji-completion-2x.png" width="144" height="153">
-
-        Um eine Zusammenfassung für einen Link zu generieren, füge ihn einfach in einer eigenen Zeile ein:
-
-        <img src="%{base_url}/images/welcome/link-oneboxing-animation.gif" width="480" height="228">
-
-        ## Aktionen
-
-        Unter jedem Beitrag befinden sich Aktionsbuttons:
-
-        <img src="%{base_url}/images/welcome/like-link-flag-bookmark-2x.png" width="162" height="42">
-
-        Um jemandem zu zeigen dass dir sein Beitrag gefallen hat, drücke den **❤**-Knopf. Teile deine Freude!
-
-        Wenn du ein Problem mit einem Beitrag feststellst, mach den Autor oder [die Moderatoren](%{base_url}/about) durch **Melden** darauf aufmerksam. Du kannst außerdem einen Link zu einem Beitrag **teilen**, oder ihn zum Merken mit einem **Lesezeichen** versehen, damit er später auf deiner Profilseite angezeigt wird.
+        - Schnapp’ dir einen kopierbaren Link zu einem beliebigen Beitrag oder Thema über die **Link**-Schaltfläche.
+
+        - Verwende die <kbd>&hellip;</kbd> „Mehr anzeigen“-Schaltfläche, um weitere Aktionen anzuzeigen. **Melde**, um den Verfasser oder [unsere Mitarbeiter](%{base_url}/about) vertraulich über ein Problem zu informieren. Setze ein **Lesezeichen**, um den Beitrag später auf deinem Benutzerprofil wiederzufinden.
 
         ## Benachrichtigungen
 
-        Wenn jemand auf deinen Beitrag antwortet, deinen Beitrag zitiert oder deinen `@Benutzernamen` erwähnt, zeigt sich sofort eine Zahl oben rechts auf der Seite. Dort kannst du deine **Benachrichtigungen** abrufen.
+        Wenn dir jemand antwortet, deinen Beitrag zitiert, deinen `@Benutzername` erwähnt oder auch auf deinen Beitrag verlinkt, wird oben rechts auf der Seite automatisch eine Zahl erscheinen. Klicke auf sie, um auf deine **Benachrichtigungen** zuzugreifen.
 
         <img src="%{base_url}/images/welcome/notification-panel-2x.png" width="160" height="54">
 
-        Um das Verpassen von Antworten musst du dir keine Sorgen machen – alle Benachrichtigungen werden dir per E-Mail zugeschickt falls du nicht online bist wenn sie ankommen.
-
-        ## Deine Einstellungen
-
-          - Alle Themen die weniger als zwei Tage alt sind gelten als neu.
-
-          - Alle Themen an denen du **aktiv teilgenommen hast** (durch Erstellen, Antworten oder längeres Lesen) werden automatisch verfolgt.
-
-        Neben diesen Themen wirst du blaue Zahlen und Neu-Indikatoren finden:
+        Mach’ dir keine Sorgen, dass du einen Beitrag übersiehst – du wirst Benachrichtigungen per E-Mail erhalten, wenn du einmal weg bist.
+
+        ## Einstellungen
+
+        - Themen, die weniger als **zwei Tage alt** sind, werden als neu eingestuft.
+
+        - Jedes Thema, an dem du dich **aktiv beteiligt** hast (indem du es erstellst, darin antwortest oder lange genug liest) wird automatisch in deinem Namen verfolgt.
+
+        Du wirst bei diesen Themen die Anzahl neuer und ungelesener Beiträge sehen:
 
         <img src="%{base_url}/images/welcome/topics-new-unread-2x.png" width="341" height="106">
 
-        Du kannst den Informationsmodus eines Themas mit dem Menü am Ende anpassen.
+        Du kannst deine Benachrichtigungen zu jedem Thema über die Benachrichtigungseinstellungen am Ende und auf der rechten Seite jedes Themas verwalten.
 
         <img src="%{base_url}/images/welcome/topic-notification-control-2x.png" width="608" height="312">
 
-        Du kannst den Informationsmodus auch für ganze Kategorien einstellen falls du jedes neue Thema in einer bestimmten Kategorie beobachten willst.
-
-        Um diese Funktion zu konfigurieren, gehe in [deine Einstellungen](%{base_url}/my/preferences).
-
-        ## Vertrauen
-
-        Durch deine Teilnahme wirst du dir im Laufe der Zeit das Vertrauen der Community verdienen, ein vollständiges Mitglied werden und die Einschränkungen für neue Benutzer werden aufgehoben. Wenn du eine ausreichend hohe [Vertrauensstufe](https://meta.discourse.org/t/what-do-user-trust-levels-do/4924) erreichst erhältst du neue Fähigkeiten mit denen wir unsere Community gemeinsam verwalten können.
-=======
-        - Schnapp’ dir einen kopierbaren Link zu einem beliebigen Beitrag oder Thema über die **Link**-Schaltfläche.
-
-        - Verwende die <kbd>&hellip;</kbd> „Mehr anzeigen“-Schaltfläche, um weitere Aktionen anzuzeigen. **Melde**, um den Verfasser oder [unsere Mitarbeiter](%{base_url}/about) vertraulich über ein Problem zu informieren. Setze ein **Lesezeichen**, um den Beitrag später auf deinem Benutzerprofil wiederzufinden.
-
-        ## Benachrichtigungen
-
-        Wenn dir jemand antwortet, deinen Beitrag zitiert, deinen `@Benutzername` erwähnt oder auch auf deinen Beitrag verlinkt, wird oben rechts auf der Seite automatisch eine Zahl erscheinen. Klicke auf sie, um auf deine **Benachrichtigungen** zuzugreifen.
-
-        <img src="%{base_url}/images/welcome/notification-panel-2x.png" width="160" height="54">
-
-        Mach’ dir keine Sorgen, dass du einen Beitrag übersiehst – du wirst Benachrichtigungen per E-Mail erhalten, wenn du einmal weg bist.
-
-        ## Einstellungen
-
-        - Themen, die weniger als **zwei Tage alt** sind, werden als neu eingestuft.
-
-        - Jedes Thema, an dem du dich **aktiv beteiligt** hast (indem du es erstellst, darin antwortest oder lange genug liest) wird automatisch in deinem Namen verfolgt.
-
-        Du wirst bei diesen Themen die Anzahl neuer und ungelesener Beiträge sehen:
-
-        <img src="%{base_url}/images/welcome/topics-new-unread-2x.png" width="341" height="106">
-
-        Du kannst deine Benachrichtigungen zu jedem Thema über die Benachrichtigungseinstellungen am Ende und auf der rechten Seite jedes Themas verwalten.
-
-        <img src="%{base_url}/images/welcome/topic-notification-control-2x.png" width="608" height="312">
-
         Du kannst auch Benachrichtigungen pro Kategorie einstellen, wenn du jedes Thema einer Kategorie beobachten oder stummschalten möchtest.
 
         Um eine dieser Einstellungen zu ändern, gehe zu [deinen Benutzereinstellungen](%{base_url}/my/preferences).
@@ -1932,7 +1626,6 @@
         ## Vertrauen in die Community
 
         Es ist großartig, dich zu treffen! Während du dich hier beteiligst, werden wir dich besser kennenlernen und deine vorübergehenden Beschränkungen für neue Benutzer werden aufgehoben. Beteilige dich weiter und im Laufe der Zeit wirst du neue [Vertrauensstufen](https://meta.discourse.org/t/what-do-user-trust-levels-do/4924) erhalten, die spezielle Fähigkeiten umfassen, die Community gemeinsam zu verwalten.
->>>>>>> f1bfc74e
     welcome_user:
       subject_template: "Willkommen bei %{site_name}!"
       text_body_template: |
@@ -2020,22 +1713,21 @@
     email_reject_insufficient_trust_level:
       subject_template: "[%{site_name}] E-Mail-Problem -- Unzureichende Vertrauensstufe"
       text_body_template: |
-<<<<<<< HEAD
-        Es tut uns leid, aber deine E-Mail-Nachricht an %{destination} (betitelt mit %{former_title}) hat nicht funktioniert.
-
-        Dein Benutzerkonto hat nicht die benötigte Vertrauensstufe, um neue Themen an diese E-Mail-Adresse zu senden. Bitte kontaktiere einen Mitarbeiter, wenn du von einem Fehler ausgehst.
-=======
         Es tut uns leid, aber deine E-Mail-Nachricht an %{destination} (Titel: %{former_title}) hat nicht funktioniert.
 
         Du hast nicht die notwendige Vertrauensstufe, um neue Themen über diese E-Mail-Adresse zu erstellen. Wenn du glaubst, dass das ein Irrtum ist, dann kontaktiere einen Mitarbeiter.
->>>>>>> f1bfc74e
     email_reject_user_not_found:
       subject_template: "[%{site_name}] E-Mail-Problem -- Benutzer nicht gefunden"
       text_body_template: |
         Es tut uns leid, aber deine E-Mail-Nachricht an %{destination} (betitelt mit %{former_title}) hat nicht funktioniert.
 
         Deine Antwort wurde von einer unbekannten E-Mail-Adresse gesendet. Probiere eine andere Absende-Adresse oder wende dich an einen Mitarbeiter.
-<<<<<<< HEAD
+    email_reject_screened_email:
+      subject_template: "[%{site_name}] E-Mail-Problem -- Blockiertee E-Mail-Adresse"
+      text_body_template: |
+        Es tut uns leid, aber deine E-Mail-Nachricht an %{destination} (betitelt mit %{former_title}) hat nicht funktioniert.
+
+        Deine Antwort wurde von einer blockierten E-Mail-Adresse gesendet. Probiere eine andere Absende-Adresse oder wende dich an einen Mitarbeiter.
     email_reject_inactive_user:
       subject_template: "[%{site_name}] E-Mail-Problem -- Inaktiver Benutzer"
       text_body_template: |
@@ -2047,25 +1739,6 @@
       text_body_template: |
         Es tut uns leid, aber deine E-Mail-Nachricht an %{destination} (betitelt mit %{former_title}) hat nicht funktioniert.
 
-=======
-    email_reject_screened_email:
-      subject_template: "[%{site_name}] E-Mail-Problem -- Blockiertee E-Mail-Adresse"
-      text_body_template: |
-        Es tut uns leid, aber deine E-Mail-Nachricht an %{destination} (betitelt mit %{former_title}) hat nicht funktioniert.
-
-        Deine Antwort wurde von einer blockierten E-Mail-Adresse gesendet. Probiere eine andere Absende-Adresse oder wende dich an einen Mitarbeiter.
-    email_reject_inactive_user:
-      subject_template: "[%{site_name}] E-Mail-Problem -- Inaktiver Benutzer"
-      text_body_template: |
-        Es tut uns leid, aber deine E-Mail-Nachricht an %{destination} (betitelt mit %{former_title}) hat nicht funktioniert.
-
-        Dein mit dieser E-Mail-Adresse verbundenes Benutzerkonto ist nicht aktiviert. Bitte aktiviere dein Konto bevor du E-Mails sendest.
-    email_reject_blocked_user:
-      subject_template: "[%{site_name}] E-Mail-Problem -- Blockierter Benutzer"
-      text_body_template: |
-        Es tut uns leid, aber deine E-Mail-Nachricht an %{destination} (betitelt mit %{former_title}) hat nicht funktioniert.
-
->>>>>>> f1bfc74e
         Dein mit dieser E-Mail-Adresse verbundenes Konto wurde blockiert.
     email_reject_reply_user_not_matching:
       subject_template: "[%{site_name}] E-Mail-Problem -- Antwortender Benutzer stimmt nicht überein"
@@ -2098,15 +1771,6 @@
       text_body_template: |
         Es tut uns leid, aber deine E-Mail-Nachricht an %{destination} (betitelt mit %{former_title}) hat nicht funktioniert.
 
-<<<<<<< HEAD
-        Dein Benutzerkonto verfügt nicht über die nötigen Rechte, um in dieser Kategorie ein neues Thema anzulegen. Bitte kontaktiere einen Mitarbeiter, wenn du von einem Fehler ausgehst.
-    email_reject_strangers_not_allowed:
-      subject_template: "[%{site_name}] E-Mail-Problem -- Zugriff nicht erlaubt"
-      text_body_template: |
-        Es tut uns leid, aber deine E-Mail-Nachricht an %{destination} (betitelt mit %{former_title}) hat nicht funktioniert.
-
-        Die Kategorie, an die du diese E-Mail gesendet hast, erlaubt nur Antworten von Benutzern mit gültigem Konto und bekannter E-Mail-Adresse. Bitte kontaktiere einen Mitarbeiter, wenn du von einem Fehler ausgehst.
-=======
         Du hast nicht die notwendigen Zugriffsrechte, um neue Themen in dieser Kategorie zu erstellen. Wenn du glaubst, dass das ein Irrtum ist, dann kontaktiere einen Mitarbeiter.
     email_reject_strangers_not_allowed:
       subject_template: "[%{site_name}] E-Mail-Problem -- Zugriff nicht erlaubt"
@@ -2114,7 +1778,6 @@
         Es tut uns leid, aber deine E-Mail-Nachricht an %{destination} (Titel: %{former_title}) hat nicht funktioniert.
 
         Die Kategorie, an die du die E-Mail geschickt hast, erlaubt nur Antworten von Benutzern mit gültigem Konto und von bekannten E-Mail-Adressen. Wenn du glaubst, dass das ein Irrtum ist, dann kontaktiere einen Mitarbeiter.
->>>>>>> f1bfc74e
     email_reject_invalid_post:
       subject_template: "[%{site_name}] E-Mail-Problem -- Ungültiger Beitrag"
       text_body_template: |
@@ -2145,7 +1808,6 @@
         Die Beitragsaktion wurde nicht erkannt. Bitte versuche es erneut oder erstelle deinen Beitrag auf der Website, wenn der Fehler weiterhin auftritt.
     email_reject_reply_key:
       subject_template: "[%{site_name}] E-Mail-Problem -- Unbekannter Antwort-Schlüssel"
-<<<<<<< HEAD
       text_body_template: |
         Es tut uns leid, aber deine E-Mail-Nachricht an %{destination} (betitelt mit %{former_title}) hat nicht funktioniert.
 
@@ -2158,49 +1820,22 @@
         Keine der Ziel-E-Mail-Adressen wurde erkannt.  Bitte stell sicher, dass du die E-Mail an die richtige Adresse schickst, die dir von unseren Mitarbeitern genannt wurde.
     email_reject_topic_not_found:
       subject_template: "[%{site_name}] E-Mail-Problem -- Thema nicht gefunden"
-      text_body_template: |+
+      text_body_template: |
         Es tut uns leid, aber deine E-Mail-Nachricht an %{destination} (betitelt mit %{former_title}) hat nicht funktioniert.
 
-        Das Thema existiert nicht mehr -- vielleicht wurde es gelöscht? Bitte kontaktiere einen Mitarbeiter, wenn du von einem Fehler ausgehst.
-
-=======
-      text_body_template: |
-        Es tut uns leid, aber deine E-Mail-Nachricht an %{destination} (betitelt mit %{former_title}) hat nicht funktioniert.
-
-        Der angegebene Antwort-Schlüssel ist ungültig oder unbekannt. Wir wissen daher nicht auf welchen Beitrag diese E-Mail antwortet. Bitte kontaktiere einen Mitarbeiter.
-    email_reject_bad_destination_address:
-      subject_template: "[%{site_name}] E-Mail Problem -- Unbekannte An:-Adresse"
-      text_body_template: |
-        Es tut uns leid, aber deine E-Mail-Nachricht an %{destination} (betitelt mit %{former_title}) hat nicht funktioniert.
-
-        Keine der Ziel-E-Mail-Adressen wurde erkannt.  Bitte stell sicher, dass du die E-Mail an die richtige Adresse schickst, die dir von unseren Mitarbeitern genannt wurde.
-    email_reject_topic_not_found:
-      subject_template: "[%{site_name}] E-Mail-Problem -- Thema nicht gefunden"
-      text_body_template: |
-        Es tut uns leid, aber deine E-Mail-Nachricht an %{destination} (betitelt mit %{former_title}) hat nicht funktioniert.
-
         Das Thema, auf das du geantwortet hast, existiert nicht mehr -- vielleicht wurde es gelöscht? Wenn du glaubst, dass dies ein Irrtum ist, nimm Bitte Kontakt mit einem Mitarbeiter auf.
->>>>>>> f1bfc74e
     email_reject_topic_closed:
       subject_template: "[%{site_name}] E-Mail-Problem -- Thema geschlossen"
       text_body_template: |
         Es tut uns leid, aber deine E-Mail-Nachricht an %{destination} (betitelt mit %{former_title}) hat nicht funktioniert.
 
-<<<<<<< HEAD
-        Das Thema ist uns nicht bekannt oder es wurde gelöscht bzw. geschlossen. Bitte kontaktiere einen Mitarbeiter, wenn du von einem Fehler ausgehst.
-=======
         Das Thema, auf das du geantwortet hast, ist derzeit geschlossen und akzeptiert keine Antworten mehr. Wenn du glaubst, dass dies ein Irrtum ist, nimm bitte Kontakt mit einem Mitarbeiter auf.
->>>>>>> f1bfc74e
     email_reject_auto_generated:
       subject_template: "[%{site_name}] E-Mail-Problem -- Automatisch erzeugte Antwort"
       text_body_template: |
         Es tut uns leid, aber deine E-Mail-Nachricht an %{destination} (betitelt mit %{former_title}) hat nicht funktioniert.
 
-<<<<<<< HEAD
-        Deine E-Mail wurde als "computergeneriert" markiert. Das heißt sie wurde automatisch von einem Computer erstellt und nicht von einem Menschen geschrieben; wir können solche E-Mails nicht akzeptieren. Bitte kontaktiere einen Mitarbeiter, wenn du von einem Fehler ausgehst.
-=======
         Deine E-Mail wurde als „automatisch generiert“ markiert, was bedeutet, dass sie automatisch von einem Computer erstellt wurde statt von einem Menschen getippt; wir können diese Arten von E-Mails nicht akzeptieren. Wenn du glaubst, dass dies ein Irrtum ist, nimm bitte Kontakt mit einem Mitarbeiter auf.
->>>>>>> f1bfc74e
     email_error_notification:
       subject_template: "[%{site_name}] E-Mail-Problem -- POP-Authentifizierungsfehler"
       text_body_template: |
@@ -2305,17 +1940,10 @@
       title: "Abbestellen"
       description: "Nicht interessiert an diesen E-Mails? Kein Problem! Klicke unten, um sie sofort abzubestellen:"
     reply_by_email: "[Rufe das Thema auf](%{base_url}%{url}) oder antworte auf diese E-Mail, um zu antworten."
-<<<<<<< HEAD
-    reply_by_email_pm: "Zum Antworten [die Nachricht aufrufen](%{base_url}%{url}) oder antworte auf diese E-Mail."
-    only_reply_by_email: "Antworte auf diese E-Mail, um zu reagieren."
-    visit_link_to_respond: "[Rufe das Thema auf](%{base_url}%{url}) um zu antworten."
-    visit_link_to_respond_pm: "[Rufe die Nachricht auf](%{base_url}%{url}) um zu antworten."
-=======
     reply_by_email_pm: "[Rufe die Nachricht auf](%{base_url}%{url}) oder antworte auf diese E-Mail, um zu antworten."
     only_reply_by_email: "Antworte auf diese E-Mail, um zu antworten."
     visit_link_to_respond: "[Rufe das Thema auf](%{base_url}%{url}), um zu antworten."
     visit_link_to_respond_pm: "[Rufe die Nachricht auf](%{base_url}%{url}), um zu antworten."
->>>>>>> f1bfc74e
     posted_by: "Erstellt von %{username} am %{post_date}"
     invited_to_private_message_body: |
       %{username} hat dich zu einer Unterhaltung eingeladen
@@ -2339,16 +1967,6 @@
       > %{site_title} -- %{site_description}
     user_invited_to_private_message_pm:
       subject_template: "[%{site_name}] %{username} hat dich zur Unterhaltung '%{topic_title}' eingeladen"
-<<<<<<< HEAD
-    user_invited_to_private_message_pm_staged:
-      subject_template: "[%{site_name}] %{username} hat dich zur Unterhaltung '%{topic_title}' eingeladen"
-    user_invited_to_topic:
-      subject_template: "[%{site_name}] %{username} hat dich zum Thema '%{topic_title}' eingeladen"
-    user_replied:
-      subject_template: "[%{site_name}] %{username} hat auf deinen Beitrag '%{topic_title}' geantwortet"
-    user_replied_pm:
-      subject_template: "[%{site_name}] [PN] %{topic_title}"
-=======
       text_body_template: |
         %{header_instructions}
 
@@ -2391,7 +2009,6 @@
         %{context}
 
         %{respond_instructions}
->>>>>>> f1bfc74e
     user_quoted:
       subject_template: "[%{site_name}] %{username} hat Dich in '%{topic_title}' zitiert"
       text_body_template: |
@@ -2454,8 +2071,6 @@
         %{respond_instructions}
     user_posted_pm:
       subject_template: "[%{site_name}] [PN] %{topic_title}"
-<<<<<<< HEAD
-=======
       text_body_template: |
         %{header_instructions}
 
@@ -2469,7 +2084,6 @@
       text_body_template: |
 
         %{message}
->>>>>>> f1bfc74e
     digest:
       why: "Eine kurze Zusammenfassung von %{site_link} seit deinem letzten Besuch am %{last_seen_at}"
       subject_template: "Zusammenfassung für [%{site_name}]"
@@ -2876,8 +2490,6 @@
       Basiert ursprünglich auf den [WordPress-Geschäftsbedingungen](https://de.wordpress.com/tos/).
   privacy_topic:
     title: "Datenschutzrichtlinie"
-<<<<<<< HEAD
-=======
     body: |
       <a name="collect"></a>
 
@@ -2960,7 +2572,6 @@
       Wenn wir uns dazu entscheiden, unsere Datenschutzbestimmungen zu ändern, werden wir diese Änderungen auf dieser Seite veröffentlichen.
 
       Dieses Dokument ist als CC-BY-SA lizensiert. Es wurde zuletzt aktualisiert am am 31. Mai 2013.
->>>>>>> f1bfc74e
   static:
     search_help: |
       <h3>Tipps</h3>
@@ -2968,55 +2579,34 @@
       <ul>
       <li>Suchtreffer in Titeln haben Vorrang &ndash; im Zweifel einfach nach Titeln suchen</li>
       <li>Eindeutige, seltene Wörter erzielen die besten Suchergebnisse</li>
-<<<<<<< HEAD
-      <li>Versuche innerhalb einer bestimmten Kategorie, eines bestimmten Themas oder Benutzers zu suchen</li>
-=======
       <li>Versuche, innerhalb einer bestimmten Kategorie, eines bestimmten Themas oder Benutzers zu suchen</li>
->>>>>>> f1bfc74e
       </ul>
       </p>
       <h3>Optionen</h3>
       <p>
       <table>
-<<<<<<< HEAD
-      <tr><td><code>order:views</code></td><td><code>order:latest</code></td><td><code>order:likes</code><td></td><td colspan=2></td></tr>
-      <tr><td><code>status:open</code></td><td><code>status:closed</code></td><td><code>status:archived</code></td><td><code>status:noreplies</code></td><td><code>status:single_user</code></td></tr>
-      <tr><td><code>category:foo</code></td><td><code>user:foo</code></td><td><code>group:foo</code></td><td><code>badge:foo</code></td><td></td></tr>
-      <tr><td><code>in:likes</code></td><td><code>in:posted</code></td><td><code>in:watching</code></td><td><code>in:tracking</code></td><td><code>in:private</code></td></tr>
-      <tr><td><code>in:bookmarks</code></td><td><code>in:first</code></td><td><code>in:pinned</code></td><td><code>in:unpinned</code></td><td></td></tr>
-      <tr><td><code>posts_count:num</code></td><td><code>before:days oder Datum</code></td><td><code>after:days oder Datum</code></td> <td colspan=2></td></tr>
-=======
       <tr><td><code>order:views</code></td><td><code>order:latest</code></td><td><code>order:likes</code></td><td><code>@username</code></td><td><code>user:foo</code></td></tr>
       <tr><td><code>status:open</code></td><td><code>status:closed</code></td><td><code>status:archived</code></td><td><code>status:noreplies</code></td><td><code>status:single_user</code></td></tr>
       <tr><td><code>#category-slug</code></td><td><code>category:foo</code></td><td><code>group:foo</code></td><td><code>badge:foo</code></td><td></td></tr>
       <tr><td><code>in:likes</code></td><td><code>in:posted</code></td><td><code>in:watching</code></td><td><code>in:tracking</code></td><td><code>in:private</code></td></tr>
       <tr><td><code>in:bookmarks</code></td><td><code>in:first</code></td><td><code>in:pinned</code></td><td><code>in:unpinned</code></td><td><code>in:wiki</code></td></tr>
       <tr><td><code>posts_count:num</code></td><td><code>before:days or date</code></td><td><code>after:days or date</code></td><td><code>tags:one,two</code></td><td></td></tr>
->>>>>>> f1bfc74e
       </table>
       </p>
       <h3>Beispiele</h3>
       <p>
       <ul>
-<<<<<<< HEAD
-      <li><code>Regenbogen category:Parks status:open order:latest</code> sucht nach Themen, die das Wort „Regenbogen“ in der Kategorie „Parks“ enthalten und die nicht geschlossen oder archiviert sind; die Treffer werden nach dem Datum des letzten Beitrags sortiert.</li>
-      <li><code>Regenbogen category:"Parks und Gärten" in:bookmarks</code> sucht nach Themen in deinen Lesezeichen, die das Wort „Regenbogen“ in der Kategorie „Parks und Gärten“ enthalten.</li>
-=======
       <li><code>Regenbogen #Parks</code> sucht nach Themen in der Kategorie "Parks", die das Wort "Regenbogen" enthalten.</li>
       <li><code>Regenbogen category:parks status:open order:latest</code> sucht nach Themen in der Kategorie "Parks", die das Wort "Regenbogen" enthalten und die nicht geschlossen oder archiviert sind; die Treffer werden nach dem Datum des letzten Beitrags sortiert.</li>
       <li><code>Regenbogen category:"Parks und Gärten" in:bookmarks</code> sucht nach Themen, die das Wort "Regenbogen" in der Kategorie "Parks und Gärten" erhalten und von dir mit einem Lesezeichen markiert sind.</li>
->>>>>>> f1bfc74e
       </ul>
       </p>
   badges:
     editor:
       name: Bearbeiter
       description: Hat den ersten Beitrag bearbeitet
-<<<<<<< HEAD
-=======
       long_description: |
         Dieses Abzeichen erhältst du, wenn du das erste Mal einen deiner Beiträge bearbeitest. Auch wenn du deine Beiträge nicht unbegrenzt ändern kannst wirst, sind Bearbeitungen immer eine gute Idee – du kannst deine Beiträge verbessern, kleinere Fehler korrigieren oder irgendetwas ergänzen, was du bei deinem ursprünglichen Beitrag vergessen hast. Bearbeite, um deine Beiträge noch besser zu machen!
->>>>>>> f1bfc74e
     basic_user:
       name: Anwärter
       description: <a href="https://meta.discourse.org/t/what-do-user-trust-levels-do/4924/4">Ermöglicht</a> das Nutzen aller wesentlichen Community-Funktionen
@@ -3024,119 +2614,6 @@
         Das Abzeichen wird verliehen, wenn du Vertrauensstufe 1 erreichst. Danke, dass du eine Weile dageblieben bist und ein paar Themen gelesen hast um zu lernen, worum es in unserer Community geht. Für dich gelten die Einschränkungen für neue Nutzer nicht mehr und du hast nun Zugriff auf alle wichtigen Funktionen, beispielsweise persönliche Nachrichten, die Melden-Funktion, das Bearbeiten von Wiki-Beiträgen und die Fähigkeit, mehrere Bilder und Links in Beiträgen zu verwenden.
     member:
       name: Mitglied
-<<<<<<< HEAD
-      description: <a href="https://meta.discourse.org/t/what-do-user-trust-levels-do/4924/5">Ermöglicht</a> das Versenden von Einladungen, Gruppen-Nachrichten, mehr Likes
-    regular:
-      name: Stammgast
-      description: <a href="https://meta.discourse.org/t/what-do-user-trust-levels-do/4924/6">Ermöglicht</a> verschieben und umbenennen von Themen, veröffentlichen <a href="http://de.wikipedia.org/wiki/Nofollow">verfolgbarer Links</a>, Aktivierung der Wiki-Funktion, mehr Likes
-    leader:
-      name: Anführer
-      description: <a href="https://meta.discourse.org/t/what-do-user-trust-levels-do/4924/7">Ermöglicht</a> bearbeiten aller Beiträge, anheften, schließen, archivieren, aufteilen und zusammenfügen von Themen, mehr Likes
-      long_description: |
-        Dieses Abzeichen wird verliehen, wenn du Vertrauensstufe 4 erreichst. Du bist ein von den Mitarbeitern ausgezeichneter Anführer und hast durch deine Aktivität und Worte ein positives Beispiel für die übrige Community abgegeben. Du kannst alle Beiträge bearbeiten, Moderator-Aktionen wie das Anpinnen, Schließen, Unsichtbar machen, Archivieren, Teilen und Zusammenführen von Themen durchführen und viel mehr Likes pro Tag vergeben.
-    welcome:
-      name: Willkommen
-      description: Hat ein Like erhalten
-    autobiographer:
-      name: Autobiograf
-      description: Hat <a href="/my/preferences">Benutzerprofil</a> ausgefüllt
-    anniversary:
-      name: Jubiläum
-      description: Aktives Mitglied für ein Jahr und hat mindestens einen Beitrag verfasst
-    nice_post:
-      name: Schöne Antwort
-      description: Hat 10 Likes für eine Antwort erhalten
-    good_post:
-      name: Gute Antwort
-      description: Hat 25 Likes für eine Antwort erhalten
-    great_post:
-      name: Großartige Antwort
-      description: Hat 50 Likes für eine Antwort erhalten
-    nice_topic:
-      name: Schönes Thema
-      description: Hat 10 Likes für ein Thema erhalten
-    good_topic:
-      name: Gutes Thema
-      description: Hat 25 Likes für ein Thema erhalten
-    great_topic:
-      name: Großartiges Thema
-      description: Hat 50 Likes für ein Thema erhalten
-    nice_share:
-      name: Schöne Weitergabe
-      description: Hat einen Beitrag mit 25 Besuchern geteilt
-    good_share:
-      name: Gute Weitergabe
-      description: Hat einen Beitrag mit 300 Besuchern geteilt
-    great_share:
-      name: Großartige Weitergabe
-      description: Hat einen Beitrag mit 1000 Besuchern geteilt
-    first_like:
-      name: Erster Like
-      description: Hat Gefallen an einem Beitrag gefunden
-    first_flag:
-      name: Erste Meldung
-      description: Hat einen Beitrag gemeldet
-    promoter:
-      name: Werber
-      description: Hat einen Benutzer eingeladen
-    campaigner:
-      name: Aktivist
-      description: Hat 3 Anwärter (Vertrauensstufe 1) eingeladen
-    champion:
-      name: Verfechter
-      description: Hat 5 Mitglieder (Vertrauensstufe 2) eingeladen
-    first_share:
-      name: Erste Weitergabe
-      description: Hat einen Beitrag geteilt
-    first_link:
-      name: Erster Link
-      description: Hat einen internen Link auf einen anderen Beitrag hinzugefügt
-    first_quote:
-      name: Erstes Zitat
-      description: Hat einen Beitrag zitiert
-    read_guidelines:
-      name: Richtlinien gelesen
-      description: Hat die <a href="/guidelines">Community-Richtlinien</a> gelesen
-    reader:
-      name: Leser
-      description: Hat in einem Thema mit mehr als 100 Beiträgen jeden Beitrag gelesen
-    popular_link:
-      name: Beliebter Link
-      description: Hat einen externen Link veröffentlicht, welcher mindestens 50 Klicks erhalten hat
-    hot_link:
-      name: Angesagter Link
-      description: Hat einen externen Link veröffentlicht, welcher mindestens 300 Klicks erhalten hat
-    famous_link:
-      name: Berühmter Link
-      description: Hat einen externen Link veröffentlicht, welcher mindestens 1000 Klicks erhalten hat
-    appreciated:
-      name: Geschätzt
-      description: Hat je einen Like auf 20 Beiträge erhalten.
-    respected:
-      name: Respektiert
-      description: Hat je zwei Likes auf 100 Beiträge erhalten.
-    admired:
-      name: Bewundert
-      description: Hat je fünf Likes auf 300 Beiträge erhalten.
-    out_of_love:
-      name: Out of Love
-      description: Hat 50 Likes an einem Tag vergeben
-    higher_love:
-      name: Higher Love
-      description: Hat fünf Mal 50 Likes an einem Tag vergeben
-    crazy_in_love:
-      name: Crazy in Love
-      description: Hat 20 Mal 50 Likes an einem Tag vergeben
-    thank_you:
-      name: Danke schön
-      description: Hat 20 Likes für Beiträge erhalten und 10 Likes gegeben
-    gives_back:
-      name: Gibt zurück
-      description: Hat 100 Likes für Beiträge erhalten und 100 Likes gegeben
-    empathetic:
-      name: Empathisch
-      description: Hat 500 Likes für Beiträge erhalten und 1000 Likes gegeben
-=======
       description: <a href="https://meta.discourse.org/t/what-do-user-trust-levels-do/4924/5">Ermöglicht</a> das Versenden von Einladungen, Gruppen-Nachrichten, mehr „Gefällt mir“-Angaben
       long_description: |
         Das Abzeichen wird verliehen, wenn du Vertrauensstufe 2 erreichst. Danke, dass du einige Wochen mitgemacht hast, um unserer Community richtig beizutreten. Du kannst nun von deiner Benutzerseite und einzelnen Themen-Seiten aus Einladungen versenden, Gruppennachrichten erstellen und ein paar mehr „Gefällt mir“-Angaben pro Tag vergeben.
@@ -3339,7 +2816,6 @@
       description: Hat auf einen Beitrag per E-Mail geantwortet.
       long_description: |
         Das Abzeichen wird verliehen, wenn du das erste Mal per E-Mail :e-mail: auf einen Beitrag antwortest.
->>>>>>> f1bfc74e
   admin_login:
     success: "E-Mail gesendet"
     error: "Fehler!"
@@ -3352,16 +2828,11 @@
     initial_topic_title: Berichte zur Websitegeschwindigkeit
   topic_invite:
     user_exists: "Entschuldige, dieser Benutzer ist bereits eingeladen worden. Du kannst einen Benutzer nur einmal zu einem Thema einladen."
-<<<<<<< HEAD
-  time:
-    <<: *datetime_formats
-=======
   tags:
     title: "Schlagwörter"
     staff_tag_disallowed: "Das Schlagwort \"%{tag}\" kann nur von Mitarbeitern angewendet werden."
     staff_tag_remove_disallowed: "Das Schlagwort \"%{tag}\" kann nur von Mitarbeitern entfernt werden."
   rss_by_tag: "Themen mit dem Schlagwort %{tag}"
->>>>>>> f1bfc74e
   activemodel:
     errors:
       <<: *errors