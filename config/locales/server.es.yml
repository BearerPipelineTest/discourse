--- conflicted
+++ resolved
@@ -916,15 +916,6 @@
     authorize: "Autorizar"
     read: "lectura"
     read_write: "lectura/escritura"
-<<<<<<< HEAD
-    description: '"%{application_name}" está solicitando el siguiente acceso a tu cuenta:'
-    instructions: 'Acabamos de generar una nueva llave API de usuario para que uses con "%{application_name}", por favor pega la siguiente llave en tu aplicación: '
-    otp_description: '¿Te gustaría permitir a "%{application_name}" acceder a este sitio?'
-    otp_confirmation:
-      confirm_title: "Continuar a %{site_name}"
-      logging_in_as: "Ingresando como %{username}"
-      confirm_button: Finalizar Login
-=======
     description: '«%{application_name}» está solicitando el siguiente acceso a tu cuenta:'
     instructions: 'Acabamos de generar una nueva llave API de usuario para que uses con «%{application_name}». Por favor, pega la siguiente llave en tu aplicación: '
     otp_description: '¿Te gustaría permitir a «%{application_name}» acceder a este sitio?'
@@ -932,7 +923,6 @@
       confirm_title: "Continuar a %{site_name}"
       logging_in_as: "Iniciando sesión como %{username}"
       confirm_button: Finalizar inicio de sesión
->>>>>>> baba1cc0
     no_trust_level: "Lo sentimos, no tienes el nivel de confianza requerido para acceder a la API de usuario"
     generic_error: "Lo sentimos, no pudimos emitir claves API de usuario, esta funcionalidad podría haber sido desactivada por el administrador del sitio"
     scopes:
@@ -1415,19 +1405,12 @@
     enable_markdown_typographer: "Utilizar reglas de tipografía para mejorar la legibilidad de texto: remplaza citas rectas «con comillas», (c) (tm) con símbolos, -- con guion largo –, etc"
     enable_markdown_linkify: "Tratar automáticamente el texto que parezca un enlace como un enlace: www.ejemplo.com y https://ejemplo.com se vincularán automáticamente"
     markdown_linkify_tlds: "Lista de dominios de nivel superior que se tratan automáticamente como enlaces"
-<<<<<<< HEAD
-    post_undo_action_window_mins: "Número de minutos durante los cuales los usuarios pueden deshacer sus acciones recientes en un post (me gusta, reportes, etc)."
-    must_approve_users: "Los miembros del Staff deben aprobar todas las nuevas cuentas antes de que se les permita acceder al sitio."
-    pending_users_reminder_delay: "Notificar a los moderadores si hay nuevos usuarios que hayan estado esperando aprbación durante más estas horas. Usa -1 para desactivar estas notificaciones."
-    maximum_session_age: "El usuario permanecerá n horas con su sesión iniciada desde su última visita"
-=======
     markdown_typographer_quotation_marks: "Lista de pares de reemplazo de comillas dobles y simples"
     post_undo_action_window_mins: "Número de minutos durante los cuales los usuarios pueden deshacer sus acciones recientes en una publicación (me gusta, reportes, etc)."
     must_approve_users: "El staff debe aprobar todas las cuentas nuevas antes de que se les permita acceder al sitio."
     approve_suspect_users: "El staff debe aprobar todas las cuentas sospechosas"
     pending_users_reminder_delay: "Notificar a los moderadores si hay usuarios nuevos que hayan estado esperando aprobación durante más de esta cantidad de horas. Usa -1 para desactivar estas notificaciones."
     maximum_session_age: "El usuario permanecerá con su sesión iniciada n horas desde su última visita"
->>>>>>> baba1cc0
     ga_universal_tracking_code: "Código de seguimiento de Google Universal Analytics (analytics.js), ejemplo: UA-12345678-9; visita <a href='https://google.com/analytics' target='_blank'>https://google.com/analytics</a>"
     ga_universal_domain_name: "Nombre del dominio establecido en Google Universal Analytics (analytics.js), ejemplo: misitio.com; visita <a href='https://google.com/analytics' target='_blank'>https://google.com/analytics</a>"
     ga_universal_auto_link_domains: "Habilitar el seguimiento multidominio de Google Universal Analytics (analytics.js). Los enlaces salientes de estos dominios tendrán la ID del cliente agregados. Revisa <a href='https://support.google.com/analytics/answer/1034342?hl=en' target='_blank'>La guía de Google para el seguimiento multidominio.</a>"
