GEM
  remote: https://rubygems.org/
  specs:
    actionmailer (5.2.2)
      actionpack (= 5.2.2)
      actionview (= 5.2.2)
      activejob (= 5.2.2)
      mail (~> 2.5, >= 2.5.4)
      rails-dom-testing (~> 2.0)
    actionpack (5.2.2)
      actionview (= 5.2.2)
      activesupport (= 5.2.2)
      rack (~> 2.0)
      rack-test (>= 0.6.3)
      rails-dom-testing (~> 2.0)
      rails-html-sanitizer (~> 1.0, >= 1.0.2)
    actionview (5.2.2)
      activesupport (= 5.2.2)
      builder (~> 3.1)
      erubi (~> 1.4)
      rails-dom-testing (~> 2.0)
      rails-html-sanitizer (~> 1.0, >= 1.0.3)
    active_model_serializers (0.8.4)
      activemodel (>= 3.0)
    activejob (5.2.2)
      activesupport (= 5.2.2)
      globalid (>= 0.3.6)
    activemodel (5.2.2)
      activesupport (= 5.2.2)
    activerecord (5.2.2)
      activemodel (= 5.2.2)
      activesupport (= 5.2.2)
      arel (>= 9.0)
    activesupport (5.2.2)
      concurrent-ruby (~> 1.0, >= 1.0.2)
      i18n (>= 0.7, < 2)
      minitest (~> 5.1)
      tzinfo (~> 1.1)
    addressable (2.5.2)
      public_suffix (>= 2.0.2, < 4.0)
    annotate (2.7.4)
      activerecord (>= 3.2, < 6.0)
      rake (>= 10.4, < 13.0)
    arel (9.0.0)
    ast (2.4.0)
    aws-eventstream (1.0.1)
    aws-partitions (1.138.0)
    aws-sdk-core (3.46.1)
      aws-eventstream (~> 1.0)
      aws-partitions (~> 1.0)
      aws-sigv4 (~> 1.0)
      jmespath (~> 1.0)
    aws-sdk-kms (1.13.0)
      aws-sdk-core (~> 3, >= 3.39.0)
      aws-sigv4 (~> 1.0)
    aws-sdk-s3 (1.30.1)
      aws-sdk-core (~> 3, >= 3.39.0)
      aws-sdk-kms (~> 1)
      aws-sigv4 (~> 1.0)
    aws-sdk-sns (1.9.0)
      aws-sdk-core (~> 3, >= 3.39.0)
      aws-sigv4 (~> 1.0)
    aws-sigv4 (1.0.3)
    barber (0.12.0)
      ember-source (>= 1.0, < 3.1)
      execjs (>= 1.2, < 3)
    better_errors (2.5.0)
      coderay (>= 1.0.0)
      erubi (>= 1.0.0)
      rack (>= 0.9.0)
    binding_of_caller (0.8.0)
      debug_inspector (>= 0.0.1)
    bootsnap (1.3.2)
      msgpack (~> 1.0)
    builder (3.2.3)
    bullet (5.9.0)
      activesupport (>= 3.0.0)
      uniform_notifier (~> 1.11)
    byebug (10.0.2)
    certified (1.0.0)
    chunky_png (1.3.11)
    claide (1.0.2)
    claide-plugins (0.9.2)
      cork
      nap
      open4 (~> 1.3)
    coderay (1.1.2)
    colored2 (3.1.2)
    concurrent-ruby (1.1.4)
    connection_pool (2.2.2)
    cork (0.3.0)
      colored2 (~> 3.1)
    cppjieba_rb (0.3.3)
    crack (0.4.3)
      safe_yaml (~> 1.0.0)
    crass (1.0.4)
    danger (5.13.0)
      claide (~> 1.0)
      claide-plugins (>= 0.9.2)
      colored2 (~> 3.1)
      cork (~> 0.1)
      faraday (~> 0.9)
      faraday-http-cache (~> 1.0)
      git (~> 1.5)
      kramdown (~> 1.5)
      no_proxy_fix
      octokit (~> 4.7)
      terminal-table (~> 1)
    debug_inspector (0.0.3)
    diff-lcs (1.3)
    discourse-ember-source (3.5.1.3)
    discourse_image_optim (0.26.2)
      exifr (~> 1.2, >= 1.2.2)
      fspath (~> 3.0)
      image_size (~> 1.5)
      in_threads (~> 1.3)
      progress (~> 3.0, >= 3.0.1)
    email_reply_trimmer (0.1.12)
    ember-data-source (3.0.2)
      ember-source (>= 2, < 3.0)
    ember-handlebars-template (0.8.0)
      barber (>= 0.11.0)
      sprockets (>= 3.3, < 4.1)
    ember-rails (0.18.5)
      active_model_serializers
      ember-data-source (>= 1.0.0.beta.5)
      ember-handlebars-template (>= 0.1.1, < 1.0)
      ember-source (>= 1.1.0)
      jquery-rails (>= 1.0.17)
      railties (>= 3.1)
    ember-source (2.18.2)
    erubi (1.8.0)
    excon (0.62.0)
    execjs (2.7.0)
    exifr (1.3.5)
    fabrication (2.20.1)
    fakeweb (1.3.0)
    faraday (0.15.4)
      multipart-post (>= 1.2, < 3)
    faraday-http-cache (1.3.1)
      faraday (~> 0.8)
    fast_blank (1.0.0)
    fast_xor (1.1.3)
      rake
      rake-compiler
    fast_xs (0.8.0)
    fastimage (2.1.5)
    ffi (1.9.25)
    flamegraph (0.9.5)
    fspath (3.1.0)
    gc_tracer (1.5.1)
    git (1.5.0)
    globalid (0.4.1)
      activesupport (>= 4.2.0)
    guess_html_encoding (0.0.11)
    hashdiff (0.3.7)
    hashie (3.6.0)
    highline (1.7.10)
    hiredis (0.6.3)
    hkdf (0.3.0)
    htmlentities (4.3.4)
    http_accept_language (2.0.5)
    i18n (1.5.3)
      concurrent-ruby (~> 1.0)
    image_size (1.5.0)
    in_threads (1.5.0)
    jaro_winkler (1.5.2)
    jmespath (1.4.0)
    jquery-rails (4.3.3)
      rails-dom-testing (>= 1, < 3)
      railties (>= 4.2.0)
      thor (>= 0.14, < 2.0)
    jwt (2.1.0)
    kgio (2.11.2)
    kramdown (1.17.0)
    libv8 (6.7.288.46.1)
    listen (3.1.5)
      rb-fsevent (~> 0.9, >= 0.9.4)
      rb-inotify (~> 0.9, >= 0.9.7)
      ruby_dep (~> 1.2)
    lograge (0.10.0)
      actionpack (>= 4)
      activesupport (>= 4)
      railties (>= 4)
      request_store (~> 1.0)
    logstash-event (1.2.02)
    logstash-logger (0.26.1)
      logstash-event (~> 1.2)
    logster (2.1.2)
    loofah (2.2.3)
      crass (~> 1.0.2)
      nokogiri (>= 1.5.9)
    lru_redux (1.1.0)
    mail (2.7.1)
      mini_mime (>= 0.1.1)
    maxminddb (0.1.22)
    memory_profiler (0.9.12)
    message_bus (2.2.0)
      rack (>= 1.1.3)
    metaclass (0.0.4)
    method_source (0.8.2)
    mini_mime (1.0.1)
    mini_portile2 (2.4.0)
    mini_racer (0.2.4)
      libv8 (>= 6.3)
    mini_scheduler (0.9.1)
      sidekiq
    mini_sql (0.2.1)
    mini_suffix (0.3.0)
      ffi (~> 1.9)
    minitest (5.11.3)
    mocha (1.5.0)
      metaclass (~> 0.0.1)
    mock_redis (0.18.0)
    moneta (1.0.0)
    msgpack (1.2.6)
    multi_json (1.13.1)
    multi_xml (0.6.0)
    multipart-post (2.0.0)
    mustache (1.1.0)
    nap (1.1.0)
    no_proxy_fix (0.1.2)
    nokogiri (1.10.1)
      mini_portile2 (~> 2.4.0)
    nokogumbo (2.0.1)
      nokogiri (~> 1.8, >= 1.8.4)
    oauth (0.5.4)
    oauth2 (1.4.1)
      faraday (>= 0.8, < 0.16.0)
      jwt (>= 1.0, < 3.0)
      multi_json (~> 1.3)
      multi_xml (~> 0.5)
      rack (>= 1.2, < 3)
    octokit (4.13.0)
      sawyer (~> 0.8.0, >= 0.5.3)
    oj (3.7.8)
    omniauth (1.9.0)
      hashie (>= 3.4.6, < 3.7.0)
      rack (>= 1.6.2, < 3)
    omniauth-facebook (5.0.0)
      omniauth-oauth2 (~> 1.2)
    omniauth-github (1.3.0)
      omniauth (~> 1.5)
      omniauth-oauth2 (>= 1.4.0, < 2.0)
    omniauth-google-oauth2 (0.6.0)
      jwt (>= 2.0)
      omniauth (>= 1.1.1)
      omniauth-oauth2 (>= 1.5)
    omniauth-instagram (1.3.0)
      omniauth (~> 1)
      omniauth-oauth2 (~> 1)
    omniauth-oauth (1.1.0)
      oauth
      omniauth (~> 1.0)
    omniauth-oauth2 (1.6.0)
      oauth2 (~> 1.1)
      omniauth (~> 1.9)
    omniauth-openid (1.0.1)
      omniauth (~> 1.0)
      rack-openid (~> 1.3.1)
    omniauth-twitter (1.4.0)
      omniauth-oauth (~> 1.1)
      rack
<<<<<<< HEAD
    onebox (1.8.77)
=======
    onebox (1.8.79)
>>>>>>> 3d000816
      htmlentities (~> 4.3)
      moneta (~> 1.0)
      multi_json (~> 1.11)
      mustache
      nokogiri (~> 1.7)
      sanitize
    open4 (1.3.4)
    openid-redis-store (0.0.2)
      redis
      ruby-openid
    optimist (3.0.0)
    parallel (1.13.0)
    parser (2.6.0.0)
      ast (~> 2.4.0)
    pg (1.1.4)
    powerpack (0.1.2)
    progress (3.5.0)
    pry (0.10.4)
      coderay (~> 1.1.0)
      method_source (~> 0.8.1)
      slop (~> 3.4)
    pry-nav (0.2.4)
      pry (>= 0.9.10, < 0.11.0)
    pry-rails (0.3.6)
      pry (>= 0.10.4)
    public_suffix (3.0.3)
    puma (3.12.0)
    r2 (0.2.7)
    rack (2.0.6)
    rack-mini-profiler (1.0.2)
      rack (>= 1.2.0)
    rack-openid (1.3.1)
      rack (>= 1.1.0)
      ruby-openid (>= 2.1.8)
    rack-protection (2.0.5)
      rack
    rack-test (1.1.0)
      rack (>= 1.0, < 3)
    rails-dom-testing (2.0.3)
      activesupport (>= 4.2.0)
      nokogiri (>= 1.6)
    rails-html-sanitizer (1.0.4)
      loofah (~> 2.2, >= 2.2.2)
    rails_multisite (2.0.6)
      activerecord (> 4.2, < 6)
      railties (> 4.2, < 6)
    railties (5.2.2)
      actionpack (= 5.2.2)
      activesupport (= 5.2.2)
      method_source
      rake (>= 0.8.7)
      thor (>= 0.19.0, < 2.0)
    rainbow (3.0.0)
    raindrops (0.19.0)
    rake (12.3.2)
    rake-compiler (1.0.4)
      rake
    rb-fsevent (0.10.3)
    rb-inotify (0.9.10)
      ffi (>= 0.5.0, < 2)
    rbtrace (0.4.11)
      ffi (>= 1.0.6)
      msgpack (>= 0.4.3)
      optimist (>= 3.0.0)
    rchardet (1.8.0)
    redis (4.0.1)
    redis-namespace (1.6.0)
      redis (>= 3.0.4)
    request_store (1.4.1)
      rack (>= 1.4)
    rinku (2.0.4)
    rotp (3.3.1)
    rqrcode (0.10.1)
      chunky_png (~> 1.0)
    rspec (3.7.0)
      rspec-core (~> 3.7.0)
      rspec-expectations (~> 3.7.0)
      rspec-mocks (~> 3.7.0)
    rspec-core (3.7.1)
      rspec-support (~> 3.7.0)
    rspec-expectations (3.7.0)
      diff-lcs (>= 1.2.0, < 2.0)
      rspec-support (~> 3.7.0)
    rspec-html-matchers (0.9.1)
      nokogiri (~> 1)
      rspec (>= 3.0.0.a, < 4)
    rspec-mocks (3.7.0)
      diff-lcs (>= 1.2.0, < 2.0)
      rspec-support (~> 3.7.0)
    rspec-rails (3.7.2)
      actionpack (>= 3.0)
      activesupport (>= 3.0)
      railties (>= 3.0)
      rspec-core (~> 3.7.0)
      rspec-expectations (~> 3.7.0)
      rspec-mocks (~> 3.7.0)
      rspec-support (~> 3.7.0)
    rspec-support (3.7.1)
    rtlit (0.0.5)
    rubocop (0.63.1)
      jaro_winkler (~> 1.5.1)
      parallel (~> 1.10)
      parser (>= 2.5, != 2.5.1.1)
      powerpack (~> 0.1)
      rainbow (>= 2.2.2, < 4.0)
      ruby-progressbar (~> 1.7)
      unicode-display_width (~> 1.4.0)
    ruby-openid (2.7.0)
    ruby-prof (0.17.0)
    ruby-progressbar (1.10.0)
    ruby-readability (0.7.0)
      guess_html_encoding (>= 0.0.4)
      nokogiri (>= 1.6.0)
    ruby_dep (1.5.0)
    safe_yaml (1.0.4)
    sanitize (5.0.0)
      crass (~> 1.0.2)
      nokogiri (>= 1.8.0)
      nokogumbo (~> 2.0)
    sass (3.5.6)
      sass-listen (~> 4.0.0)
    sass-listen (4.0.0)
      rb-fsevent (~> 0.9, >= 0.9.4)
      rb-inotify (~> 0.9, >= 0.9.7)
    sassc (1.11.4)
      bundler
      ffi (~> 1.9.6)
      sass (>= 3.3.0)
    sawyer (0.8.1)
      addressable (>= 2.3.5, < 2.6)
      faraday (~> 0.8, < 1.0)
    seed-fu (2.3.9)
      activerecord (>= 3.1)
      activesupport (>= 3.1)
    shoulda (3.5.0)
      shoulda-context (~> 1.0, >= 1.0.1)
      shoulda-matchers (>= 1.4.1, < 3.0)
    shoulda-context (1.2.2)
    shoulda-matchers (2.8.0)
      activesupport (>= 3.0.0)
    sidekiq (5.2.5)
      connection_pool (~> 2.2, >= 2.2.2)
      rack (>= 1.5.0)
      rack-protection (>= 1.5.0)
      redis (>= 3.3.5, < 5)
    slop (3.6.0)
    sprockets (3.7.2)
      concurrent-ruby (~> 1.0)
      rack (> 1, < 3)
    sprockets-rails (3.2.1)
      actionpack (>= 4.0)
      activesupport (>= 4.0)
      sprockets (>= 3.0.0)
    sshkey (1.9.0)
    stackprof (0.2.12)
    terminal-table (1.8.0)
      unicode-display_width (~> 1.1, >= 1.1.1)
    thor (0.20.3)
    thread_safe (0.3.6)
    tilt (2.0.8)
    tzinfo (1.2.5)
      thread_safe (~> 0.1)
    uglifier (4.1.20)
      execjs (>= 0.3.0, < 3)
    unf (0.1.4)
      unf_ext
    unf_ext (0.0.7.5)
    unicode-display_width (1.4.1)
    unicorn (5.4.1)
      kgio (~> 2.6)
      raindrops (~> 0.7)
    uniform_notifier (1.12.1)
    webmock (3.4.2)
      addressable (>= 2.3.6)
      crack (>= 0.3.2)
      hashdiff
    webpush (0.3.6)
      hkdf (~> 0.2)
      jwt (~> 2.0)

PLATFORMS
  ruby

DEPENDENCIES
  actionmailer (= 5.2.2)
  actionpack (= 5.2.2)
  actionview (= 5.2.2)
  active_model_serializers (~> 0.8.3)
  activemodel (= 5.2.2)
  activerecord (= 5.2.2)
  activesupport (= 5.2.2)
  annotate
  aws-sdk-s3
  aws-sdk-sns
  barber
  better_errors
  binding_of_caller
  bootsnap
  bullet
  byebug
  certified
  colored2
  cppjieba_rb
  danger
  discourse-ember-source (~> 3.5.1)
  discourse_image_optim
  email_reply_trimmer (~> 0.1)
  ember-handlebars-template (= 0.8.0)
  ember-rails (= 0.18.5)
  excon
  execjs
  fabrication
  fakeweb (~> 1.3.0)
  fast_blank
  fast_xor
  fast_xs
  fastimage
  flamegraph
  gc_tracer
  highline (~> 1.7.0)
  hiredis
  htmlentities
  http_accept_language (~> 2.0.5)
  listen
  lograge
  logstash-event
  logstash-logger
  logster
  lru_redux
  mail
  maxminddb
  memory_profiler
  message_bus
  mini_mime
  mini_racer
  mini_scheduler
  mini_sql
  mini_suffix
  minitest
  mocha
  mock_redis
  multi_json
  mustache
  nokogiri
  oj
  omniauth
  omniauth-facebook
  omniauth-github
  omniauth-google-oauth2
  omniauth-instagram
  omniauth-oauth2
  omniauth-openid
  omniauth-twitter
<<<<<<< HEAD
  onebox (= 1.8.77)
=======
  onebox (= 1.8.79)
>>>>>>> 3d000816
  openid-redis-store
  pg
  pry-nav
  pry-rails
  puma
  r2 (~> 0.2.5)
  rack-mini-profiler
  rack-protection
  rails_multisite
  railties (= 5.2.2)
  rake
  rb-fsevent
  rb-inotify (~> 0.9)
  rbtrace
  rchardet
  redis (= 4.0.1)
  redis-namespace
  rinku
  rotp
  rqrcode
  rspec
  rspec-html-matchers
  rspec-rails
  rtlit
  rubocop
  ruby-prof
  ruby-readability
  sanitize
  sassc
  seed-fu
  shoulda
  sidekiq
  sprockets-rails
  sshkey
  stackprof
  thor
  tilt
  uglifier
  unf
  unicorn
  webmock
  webpush

BUNDLED WITH
   1.17.3<|MERGE_RESOLUTION|>--- conflicted
+++ resolved
@@ -261,11 +261,7 @@
     omniauth-twitter (1.4.0)
       omniauth-oauth (~> 1.1)
       rack
-<<<<<<< HEAD
-    onebox (1.8.77)
-=======
     onebox (1.8.79)
->>>>>>> 3d000816
       htmlentities (~> 4.3)
       moneta (~> 1.0)
       multi_json (~> 1.11)
@@ -519,11 +515,7 @@
   omniauth-oauth2
   omniauth-openid
   omniauth-twitter
-<<<<<<< HEAD
-  onebox (= 1.8.77)
-=======
   onebox (= 1.8.79)
->>>>>>> 3d000816
   openid-redis-store
   pg
   pry-nav
